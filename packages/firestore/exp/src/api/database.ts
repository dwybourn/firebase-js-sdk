/**
 * @license
 * Copyright 2020 Google LLC
 *
 * Licensed under the Apache License, Version 2.0 (the "License");
 * you may not use this file except in compliance with the License.
 * You may obtain a copy of the License at
 *
 *   http://www.apache.org/licenses/LICENSE-2.0
 *
 * Unless required by applicable law or agreed to in writing, software
 * distributed under the License is distributed on an "AS IS" BASIS,
 * WITHOUT WARRANTIES OR CONDITIONS OF ANY KIND, either express or implied.
 * See the License for the specific language governing permissions and
 * limitations under the License.
 */

import * as firestore from '../../index';

import { _getProvider, _removeServiceInstance } from '@firebase/app-exp';
import { _FirebaseService, FirebaseApp } from '@firebase/app-types-exp';
import { Provider } from '@firebase/component';

import { FirebaseAuthInternalName } from '@firebase/auth-interop-types';
import { AsyncQueue } from '../../../src/util/async_queue';
import {
<<<<<<< HEAD
  OnlineComponentProvider,
  MultiTabOnlineComponentProvider,
  MemoryOfflineComponentProvider,
  OfflineComponentProvider,
  IndexedDbOfflineComponentProvider,
  MultiTabOfflineComponentProvider
=======
  IndexedDbComponentProvider,
  MultiTabIndexedDbComponentProvider
>>>>>>> 45ea6467
} from '../../../src/core/component_provider';

import { Firestore as LiteFirestore } from '../../../lite/src/api/database';
import { cast } from '../../../lite/src/api/util';
import { Code, FirestoreError } from '../../../src/util/error';
import { Deferred } from '../../../src/util/promise';
import { LruParams } from '../../../src/local/lru_garbage_collector';
import { CACHE_SIZE_UNLIMITED } from '../../../src/api/database';
import {
  indexedDbClearPersistence,
  indexedDbStoragePrefix
} from '../../../src/local/indexeddb_persistence';
import {
  getFirestoreClient,
  initializeFirestoreClient,
  removeFirestoreClient
} from './components';

/**
 * The root reference to the Firestore database and the entry point for the
 * tree-shakeable SDK.
 */
export class Firestore extends LiteFirestore
  implements firestore.FirebaseFirestore, _FirebaseService {
<<<<<<< HEAD
  private readonly _queue = new AsyncQueue();
  private readonly _firestoreClient: FirestoreClient;
  private readonly _persistenceKey: string;
  private _offlineComponentProvider: OfflineComponentProvider = new MemoryOfflineComponentProvider();
  private _onlineComponentProvider = new OnlineComponentProvider();

  // Assigned via _getFirestoreClient()
  private _deferredInitialization?: Promise<void>;
=======
  readonly _queue = new AsyncQueue();
  readonly _persistenceKey: string;
>>>>>>> 45ea6467

  // We override the Settings property of the Lite SDK since the full Firestore
  // SDK supports more settings.
  protected _settings?: firestore.Settings;

  constructor(
    app: FirebaseApp,
    authProvider: Provider<FirebaseAuthInternalName>
  ) {
    super(app, authProvider);
    this._persistenceKey = app.name;
  }

  _getSettings(): firestore.Settings {
    if (!this._settings) {
      this._settings = {};
    }
    return this._settings;
  }

<<<<<<< HEAD
  _getFirestoreClient(): Promise<FirestoreClient> {
    if (this._terminated) {
      throw new FirestoreError(
        Code.FAILED_PRECONDITION,
        'The client has already been terminated.'
      );
    }

    if (!this._deferredInitialization) {
      const settings = this._getSettings();
      const databaseInfo = this._makeDatabaseInfo(
        settings.host,
        settings.ssl,
        settings.experimentalForceLongPolling
      );

      this._deferredInitialization = this._firestoreClient.start(
        databaseInfo,
        this._offlineComponentProvider,
        this._onlineComponentProvider,
        this._persistenceSettings
      );
    }

    return this._deferredInitialization.then(() => this._firestoreClient);
  }

  // TODO(firestorexp): Factor out MultiTabComponentProvider and remove
  // `synchronizeTabs` argument
  _enablePersistence(
    offlineComponentProvider: OfflineComponentProvider,
    onlineComponentProvider: OnlineComponentProvider,
    synchronizeTabs: boolean
  ): Promise<void> {
    if (this._deferredInitialization) {
      throw new FirestoreError(
        Code.FAILED_PRECONDITION,
        'Firestore has already been started and persistence can no longer ' +
          'be enabled. You can only enable persistence before calling ' +
          'any other methods on a Firestore object.'
      );
    }

    const settings = this._getSettings();
    this._persistenceSettings = {
      durable: true,
      synchronizeTabs,
      forceOwningTab: false,
      cacheSizeBytes:
        settings.cacheSizeBytes ?? LruParams.DEFAULT_CACHE_SIZE_BYTES
    };
    this._offlineComponentProvider = offlineComponentProvider;

    // TODO(firestorexp): Add support for Persistence fallback
    return this._getFirestoreClient().then(() => {});
  }

  delete(): Promise<void> {
    return terminate(this);
  }

  /**
   * Verifies that the client is not running and clears persistence by invoking
   * `delegate` on the async queue.
   *
   * @param delegate A function that clears the clients
   * backing storage.
   */
  _clearPersistence(
    delegate: (databaseId: DatabaseId, persistenceKey: string) => Promise<void>
  ): Promise<void> {
    if (this._deferredInitialization !== undefined && !this._terminated) {
      throw new FirestoreError(
        Code.FAILED_PRECONDITION,
        'Persistence can only be cleared before a Firestore instance is ' +
          'initialized or after it is terminated.'
      );
    }

    const deferred = new Deferred<void>();
    this._queue.enqueueAndForgetEvenAfterShutdown(async () => {
      try {
        await delegate(this._databaseId, this._persistenceKey);
        deferred.resolve();
      } catch (e) {
        deferred.reject(e);
      }
    });
    return deferred.promise;
  }

  protected _makeDatabaseInfo(
    host?: string,
    ssl?: boolean,
    forceLongPolling?: boolean
  ): DatabaseInfo {
    return new DatabaseInfo(
      this._databaseId,
      this._persistenceKey,
      host ?? DEFAULT_HOST,
      ssl ?? DEFAULT_SSL,
      forceLongPolling ?? DEFAULT_FORCE_LONG_POLLING
    );
  }

  _terminate(): Promise<void> {
    this._terminated = true;
    if (this._deferredInitialization) {
      return this._deferredInitialization.then(() =>
        this._firestoreClient.terminate()
      );
    }
    return Promise.resolve();
=======
  async _terminate(): Promise<void> {
    await super._terminate();
    await removeFirestoreClient(this);
>>>>>>> 45ea6467
  }
}

export function initializeFirestore(
  app: FirebaseApp,
  settings: firestore.Settings
): Firestore {
  const firestore = _getProvider(
    app,
    'firestore-exp'
  ).getImmediate() as Firestore;

  if (
    settings.cacheSizeBytes !== undefined &&
    settings.cacheSizeBytes !== CACHE_SIZE_UNLIMITED &&
    settings.cacheSizeBytes < LruParams.MINIMUM_CACHE_SIZE_BYTES
  ) {
    throw new FirestoreError(
      Code.INVALID_ARGUMENT,
      `cacheSizeBytes must be at least ${LruParams.MINIMUM_CACHE_SIZE_BYTES}`
    );
  }

  firestore._configureClient(settings);
  return firestore;
}

export function getFirestore(app: FirebaseApp): Firestore {
  return _getProvider(app, 'firestore-exp').getImmediate() as Firestore;
}

export function enableIndexedDbPersistence(
  firestore: firestore.FirebaseFirestore
): Promise<void> {
  const firestoreImpl = cast(firestore, Firestore);
<<<<<<< HEAD
  return firestoreImpl._enablePersistence(
    new IndexedDbOfflineComponentProvider(),
    new OnlineComponentProvider(),
    /*synchronizeTabs=*/ false
=======
  const settings = firestoreImpl._getSettings();
  return initializeFirestoreClient(
    firestoreImpl,
    new IndexedDbComponentProvider(),
    {
      durable: true,
      synchronizeTabs: false,
      cacheSizeBytes:
        settings.cacheSizeBytes || LruParams.DEFAULT_CACHE_SIZE_BYTES,
      forceOwningTab: false
    }
>>>>>>> 45ea6467
  );
}

export function enableMultiTabIndexedDbPersistence(
  firestore: firestore.FirebaseFirestore
): Promise<void> {
  const firestoreImpl = cast(firestore, Firestore);
<<<<<<< HEAD
  return firestoreImpl._enablePersistence(
    new MultiTabOfflineComponentProvider(),
    new MultiTabOnlineComponentProvider(),
    /*synchronizeTabs=*/ false
=======
  const settings = firestoreImpl._getSettings();
  return initializeFirestoreClient(
    firestoreImpl,
    new MultiTabIndexedDbComponentProvider(),
    {
      durable: true,
      synchronizeTabs: true,
      cacheSizeBytes:
        settings.cacheSizeBytes || LruParams.DEFAULT_CACHE_SIZE_BYTES,
      forceOwningTab: false
    }
>>>>>>> 45ea6467
  );
}

export function clearIndexedDbPersistence(
  firestore: firestore.FirebaseFirestore
): Promise<void> {
  const firestoreImpl = cast(firestore, Firestore);
  if (firestoreImpl._initialized && !firestoreImpl._terminated) {
    throw new FirestoreError(
      Code.FAILED_PRECONDITION,
      'Persistence can only be cleared before a Firestore instance is ' +
        'initialized or after it is terminated.'
    );
  }

  const deferred = new Deferred<void>();
  firestoreImpl._queue.enqueueAndForgetEvenAfterShutdown(async () => {
    try {
      await indexedDbClearPersistence(
        indexedDbStoragePrefix(
          firestoreImpl._databaseId,
          firestoreImpl._persistenceKey
        )
      );
      deferred.resolve();
    } catch (e) {
      deferred.reject(e);
    }
  });
  return deferred.promise;
}

export function waitForPendingWrites(
  firestore: firestore.FirebaseFirestore
): Promise<void> {
  const firestoreImpl = cast(firestore, Firestore);
  return getFirestoreClient(firestoreImpl).then(firestoreClient =>
    firestoreClient.waitForPendingWrites()
  );
}

export function enableNetwork(
  firestore: firestore.FirebaseFirestore
): Promise<void> {
  const firestoreImpl = cast(firestore, Firestore);
  return getFirestoreClient(firestoreImpl).then(firestoreClient =>
    firestoreClient.enableNetwork()
  );
}

export function disableNetwork(
  firestore: firestore.FirebaseFirestore
): Promise<void> {
  const firestoreImpl = cast(firestore, Firestore);
  return getFirestoreClient(firestoreImpl).then(firestoreClient =>
    firestoreClient.disableNetwork()
  );
}

export function terminate(
  firestore: firestore.FirebaseFirestore
): Promise<void> {
  _removeServiceInstance(firestore.app, 'firestore-exp');
  const firestoreImpl = cast(firestore, Firestore);
  return firestoreImpl.delete();
}<|MERGE_RESOLUTION|>--- conflicted
+++ resolved
@@ -23,19 +23,6 @@
 
 import { FirebaseAuthInternalName } from '@firebase/auth-interop-types';
 import { AsyncQueue } from '../../../src/util/async_queue';
-import {
-<<<<<<< HEAD
-  OnlineComponentProvider,
-  MultiTabOnlineComponentProvider,
-  MemoryOfflineComponentProvider,
-  OfflineComponentProvider,
-  IndexedDbOfflineComponentProvider,
-  MultiTabOfflineComponentProvider
-=======
-  IndexedDbComponentProvider,
-  MultiTabIndexedDbComponentProvider
->>>>>>> 45ea6467
-} from '../../../src/core/component_provider';
 
 import { Firestore as LiteFirestore } from '../../../lite/src/api/database';
 import { cast } from '../../../lite/src/api/util';
@@ -52,6 +39,12 @@
   initializeFirestoreClient,
   removeFirestoreClient
 } from './components';
+import {
+  IndexedDbOfflineComponentProvider,
+  MultiTabOfflineComponentProvider,
+  MultiTabOnlineComponentProvider,
+  OnlineComponentProvider
+} from '../../../src/core/component_provider';
 
 /**
  * The root reference to the Firestore database and the entry point for the
@@ -59,19 +52,8 @@
  */
 export class Firestore extends LiteFirestore
   implements firestore.FirebaseFirestore, _FirebaseService {
-<<<<<<< HEAD
-  private readonly _queue = new AsyncQueue();
-  private readonly _firestoreClient: FirestoreClient;
-  private readonly _persistenceKey: string;
-  private _offlineComponentProvider: OfflineComponentProvider = new MemoryOfflineComponentProvider();
-  private _onlineComponentProvider = new OnlineComponentProvider();
-
-  // Assigned via _getFirestoreClient()
-  private _deferredInitialization?: Promise<void>;
-=======
   readonly _queue = new AsyncQueue();
   readonly _persistenceKey: string;
->>>>>>> 45ea6467
 
   // We override the Settings property of the Lite SDK since the full Firestore
   // SDK supports more settings.
@@ -92,125 +74,9 @@
     return this._settings;
   }
 
-<<<<<<< HEAD
-  _getFirestoreClient(): Promise<FirestoreClient> {
-    if (this._terminated) {
-      throw new FirestoreError(
-        Code.FAILED_PRECONDITION,
-        'The client has already been terminated.'
-      );
-    }
-
-    if (!this._deferredInitialization) {
-      const settings = this._getSettings();
-      const databaseInfo = this._makeDatabaseInfo(
-        settings.host,
-        settings.ssl,
-        settings.experimentalForceLongPolling
-      );
-
-      this._deferredInitialization = this._firestoreClient.start(
-        databaseInfo,
-        this._offlineComponentProvider,
-        this._onlineComponentProvider,
-        this._persistenceSettings
-      );
-    }
-
-    return this._deferredInitialization.then(() => this._firestoreClient);
-  }
-
-  // TODO(firestorexp): Factor out MultiTabComponentProvider and remove
-  // `synchronizeTabs` argument
-  _enablePersistence(
-    offlineComponentProvider: OfflineComponentProvider,
-    onlineComponentProvider: OnlineComponentProvider,
-    synchronizeTabs: boolean
-  ): Promise<void> {
-    if (this._deferredInitialization) {
-      throw new FirestoreError(
-        Code.FAILED_PRECONDITION,
-        'Firestore has already been started and persistence can no longer ' +
-          'be enabled. You can only enable persistence before calling ' +
-          'any other methods on a Firestore object.'
-      );
-    }
-
-    const settings = this._getSettings();
-    this._persistenceSettings = {
-      durable: true,
-      synchronizeTabs,
-      forceOwningTab: false,
-      cacheSizeBytes:
-        settings.cacheSizeBytes ?? LruParams.DEFAULT_CACHE_SIZE_BYTES
-    };
-    this._offlineComponentProvider = offlineComponentProvider;
-
-    // TODO(firestorexp): Add support for Persistence fallback
-    return this._getFirestoreClient().then(() => {});
-  }
-
-  delete(): Promise<void> {
-    return terminate(this);
-  }
-
-  /**
-   * Verifies that the client is not running and clears persistence by invoking
-   * `delegate` on the async queue.
-   *
-   * @param delegate A function that clears the clients
-   * backing storage.
-   */
-  _clearPersistence(
-    delegate: (databaseId: DatabaseId, persistenceKey: string) => Promise<void>
-  ): Promise<void> {
-    if (this._deferredInitialization !== undefined && !this._terminated) {
-      throw new FirestoreError(
-        Code.FAILED_PRECONDITION,
-        'Persistence can only be cleared before a Firestore instance is ' +
-          'initialized or after it is terminated.'
-      );
-    }
-
-    const deferred = new Deferred<void>();
-    this._queue.enqueueAndForgetEvenAfterShutdown(async () => {
-      try {
-        await delegate(this._databaseId, this._persistenceKey);
-        deferred.resolve();
-      } catch (e) {
-        deferred.reject(e);
-      }
-    });
-    return deferred.promise;
-  }
-
-  protected _makeDatabaseInfo(
-    host?: string,
-    ssl?: boolean,
-    forceLongPolling?: boolean
-  ): DatabaseInfo {
-    return new DatabaseInfo(
-      this._databaseId,
-      this._persistenceKey,
-      host ?? DEFAULT_HOST,
-      ssl ?? DEFAULT_SSL,
-      forceLongPolling ?? DEFAULT_FORCE_LONG_POLLING
-    );
-  }
-
-  _terminate(): Promise<void> {
-    this._terminated = true;
-    if (this._deferredInitialization) {
-      return this._deferredInitialization.then(() =>
-        this._firestoreClient.terminate()
-      );
-    }
-    return Promise.resolve();
-=======
   async _terminate(): Promise<void> {
     await super._terminate();
     await removeFirestoreClient(this);
->>>>>>> 45ea6467
   }
 }
 
@@ -246,16 +112,11 @@
   firestore: firestore.FirebaseFirestore
 ): Promise<void> {
   const firestoreImpl = cast(firestore, Firestore);
-<<<<<<< HEAD
-  return firestoreImpl._enablePersistence(
-    new IndexedDbOfflineComponentProvider(),
-    new OnlineComponentProvider(),
-    /*synchronizeTabs=*/ false
-=======
   const settings = firestoreImpl._getSettings();
   return initializeFirestoreClient(
     firestoreImpl,
-    new IndexedDbComponentProvider(),
+    new IndexedDbOfflineComponentProvider(),
+    new OnlineComponentProvider(),
     {
       durable: true,
       synchronizeTabs: false,
@@ -263,7 +124,6 @@
         settings.cacheSizeBytes || LruParams.DEFAULT_CACHE_SIZE_BYTES,
       forceOwningTab: false
     }
->>>>>>> 45ea6467
   );
 }
 
@@ -271,16 +131,11 @@
   firestore: firestore.FirebaseFirestore
 ): Promise<void> {
   const firestoreImpl = cast(firestore, Firestore);
-<<<<<<< HEAD
-  return firestoreImpl._enablePersistence(
-    new MultiTabOfflineComponentProvider(),
-    new MultiTabOnlineComponentProvider(),
-    /*synchronizeTabs=*/ false
-=======
   const settings = firestoreImpl._getSettings();
   return initializeFirestoreClient(
     firestoreImpl,
-    new MultiTabIndexedDbComponentProvider(),
+    new MultiTabOfflineComponentProvider(),
+    new MultiTabOnlineComponentProvider(),
     {
       durable: true,
       synchronizeTabs: true,
@@ -288,7 +143,6 @@
         settings.cacheSizeBytes || LruParams.DEFAULT_CACHE_SIZE_BYTES,
       forceOwningTab: false
     }
->>>>>>> 45ea6467
   );
 }
 
@@ -351,7 +205,7 @@
 export function terminate(
   firestore: firestore.FirebaseFirestore
 ): Promise<void> {
-  _removeServiceInstance(firestore.app, 'firestore-exp');
+  _removeServiceInstance(firestore.app, 'firestore/lite');
   const firestoreImpl = cast(firestore, Firestore);
   return firestoreImpl.delete();
 }
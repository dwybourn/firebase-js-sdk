--- conflicted
+++ resolved
@@ -28,16 +28,6 @@
   CredentialsProvider,
   FirebaseCredentialsProvider
 } from '../../../src/api/credentials';
-<<<<<<< HEAD
-import {
-  Datastore,
-  newDatastore,
-  terminateDatastore
-} from '../../../src/remote/datastore';
-import { newRestConnection } from '../../../src/platform/connection';
-import { newRestSerializer } from '../../../src/platform/serializer';
-=======
->>>>>>> 1a630ba6
 import { cast } from './util';
 import { removeComponents } from './components';
 import { debugAssert } from '../../../src/util/assert';
@@ -53,15 +43,11 @@
 
   // Assigned via _configureClient()
   protected _settings?: firestore.Settings;
-<<<<<<< HEAD
-  private _datastore?: Datastore;
-=======
   private _settingsFrozen = false;
 
   // A task that is assigned when the terminate() is invoked and resolved when
   // all components have shut down.
   private _terminateTask?: Promise<void>;
->>>>>>> 1a630ba6
 
   constructor(
     readonly app: FirebaseApp,
@@ -99,31 +85,6 @@
     return this._settings;
   }
 
-<<<<<<< HEAD
-  _getDatastore(): Promise<Datastore> {
-    if (!this._datastore) {
-      const settings = this._getSettings();
-      const databaseInfo = this._makeDatabaseInfo(settings.host, settings.ssl);
-      const serializer = newRestSerializer(databaseInfo.databaseId);
-      this._datastore = newDatastore(this._credentials, serializer);
-      this._datastore.start(newRestConnection(databaseInfo));
-    }
-
-    return Promise.resolve(this._datastore);
-  }
-
-  protected _makeDatabaseInfo(host?: string, ssl?: boolean): DatabaseInfo {
-    return new DatabaseInfo(
-      this._databaseId,
-      /* persistenceKey= */ 'unsupported',
-      host ?? DEFAULT_HOST,
-      ssl ?? DEFAULT_SSL,
-      DEFAULT_FORCE_LONG_POLLING
-    );
-  }
-
-=======
->>>>>>> 1a630ba6
   private static databaseIdFromApp(app: FirebaseApp): DatabaseId {
     if (!Object.prototype.hasOwnProperty.apply(app.options, ['projectId'])) {
       throw new FirestoreError(

/**
 * @license
 * Copyright 2020 Google LLC
 *
 * Licensed under the Apache License, Version 2.0 (the "License");
 * you may not use this file except in compliance with the License.
 * You may obtain a copy of the License at
 *
 *   http://www.apache.org/licenses/LICENSE-2.0
 *
 * Unless required by applicable law or agreed to in writing, software
 * distributed under the License is distributed on an "AS IS" BASIS,
 * WITHOUT WARRANTIES OR CONDITIONS OF ANY KIND, either express or implied.
 * See the License for the specific language governing permissions and
 * limitations under the License.
 */

import * as firestore from '../../index';

import { Document } from '../../../src/model/document';
import { DocumentKey } from '../../../src/model/document_key';
import { Firestore } from './database';
import { DocumentKeyReference } from '../../../src/api/user_data_reader';
import { Query as InternalQuery } from '../../../src/core/query';
import { FirebaseFirestore, FirestoreDataConverter } from '../../index';
import { ResourcePath } from '../../../src/model/path';
import { AutoId } from '../../../src/util/misc';
import { DocumentSnapshot } from './snapshot';
import {
  invokeBatchGetDocumentsRpc,
  invokeCommitRpc
} from '../../../src/remote/datastore';
import { hardAssert } from '../../../src/util/assert';
<<<<<<< HEAD
import { DeleteMutation, Precondition } from '../../../src/model/mutation';
=======
import { cast } from './util';
import {
  validateArgType,
  validateCollectionPath,
  validateDocumentPath
} from '../../../src/util/input_validation';
>>>>>>> 6f8521a9

/**
 * A reference to a particular document in a collection in the database.
 */
export class DocumentReference<T = firestore.DocumentData>
  extends DocumentKeyReference<T>
  implements firestore.DocumentReference<T> {
  constructor(
    readonly firestore: Firestore,
    key: DocumentKey,
    readonly _converter?: firestore.FirestoreDataConverter<T>
  ) {
    super(firestore._databaseId, key, _converter);
  }

  get id(): string {
    return this._key.path.lastSegment();
  }

  get path(): string {
    return this._key.path.canonicalString();
  }

  withConverter<U>(
    converter: firestore.FirestoreDataConverter<U>
  ): firestore.DocumentReference<U> {
    return new DocumentReference<U>(this.firestore, this._key, converter);
  }
}

export class Query<T = firestore.DocumentData> implements firestore.Query<T> {
  constructor(
    readonly firestore: Firestore,
    readonly _query: InternalQuery,
    readonly _converter?: FirestoreDataConverter<T>
  ) {}

  where(
    fieldPath: string | firestore.FieldPath,
    opStr: firestore.WhereFilterOp,
    value: unknown
  ): firestore.Query<T> {
    // TODO(firestorelite): Implement
    throw new Error('Not implemented');
  }

  orderBy(
    fieldPath: string | firestore.FieldPath,
    directionStr?: firestore.OrderByDirection
  ): firestore.Query<T> {
    // TODO(firestorelite): Implement
    throw new Error('Not implemented');
  }

  limit(limit: number): firestore.Query<T> {
    // TODO(firestorelite): Implement
    throw new Error('Not implemented');
  }

  limitToLast(limit: number): firestore.Query<T> {
    // TODO(firestorelite): Implement
    throw new Error('Not implemented');
  }

  startAfter(
    docOrField: unknown | firestore.DocumentSnapshot<unknown>,
    ...fields: unknown[]
  ): firestore.Query<T> {
    // TODO(firestorelite): Implement
    throw new Error('Not implemented');
  }

  startAt(
    docOrField: unknown | firestore.DocumentSnapshot<unknown>,
    ...fields: unknown[]
  ): firestore.Query<T> {
    // TODO(firestorelite): Implement
    throw new Error('Not implemented');
  }

  endAt(
    docOrField: unknown | firestore.DocumentSnapshot<unknown>,
    ...fields: unknown[]
  ): firestore.Query<T> {
    // TODO(firestorelite): Implement
    throw new Error('Not implemented');
  }

  endBefore(
    docOrField: unknown | firestore.DocumentSnapshot<unknown>,
    ...fields: unknown[]
  ): firestore.Query<T> {
    // TODO(firestorelite): Implement
    throw new Error('Not implemented');
  }

  withConverter<U>(
    converter: firestore.FirestoreDataConverter<U>
  ): firestore.Query<U> {
    return new Query<U>(this.firestore, this._query, converter);
  }
}

export class CollectionReference<T = firestore.DocumentData> extends Query<T>
  implements firestore.CollectionReference<T> {
  constructor(
    readonly firestore: Firestore,
    readonly _path: ResourcePath,
    readonly _converter?: firestore.FirestoreDataConverter<T>
  ) {
    super(firestore, InternalQuery.atPath(_path), _converter);
  }

  get id(): string {
    return this._query.path.lastSegment();
  }

  get path(): string {
    return this._query.path.canonicalString();
  }

  withConverter<U>(
    converter: firestore.FirestoreDataConverter<U>
  ): firestore.CollectionReference<U> {
    return new CollectionReference<U>(this.firestore, this._path, converter);
  }
}

export function collection(
  firestore: FirebaseFirestore,
  collectionPath: string
): CollectionReference<firestore.DocumentData>;
export function collection(
  reference: DocumentReference,
  collectionPath: string
): CollectionReference<firestore.DocumentData>;
export function collection(
  parent: firestore.FirebaseFirestore | firestore.DocumentReference<unknown>,
  relativePath: string
): CollectionReference<firestore.DocumentData> {
  validateArgType('doc', 'non-empty string', 2, relativePath);
  const path = ResourcePath.fromString(relativePath);
  if (parent instanceof Firestore) {
    validateCollectionPath(path);
    return new CollectionReference(parent, path);
  } else {
    const doc = cast(parent, DocumentReference);
    const absolutePath = doc._key.path.child(path);
    validateCollectionPath(absolutePath);
    return new CollectionReference(doc.firestore, absolutePath);
  }
}

export function doc(
  firestore: FirebaseFirestore,
  documentPath: string
): DocumentReference<firestore.DocumentData>;
export function doc<T>(
  reference: CollectionReference<T>,
  documentPath?: string
): DocumentReference<T>;
export function doc<T>(
  parent: firestore.FirebaseFirestore | firestore.CollectionReference<T>,
  relativePath?: string
): DocumentReference {
  // We allow omission of 'pathString' but explicitly prohibit passing in both
  // 'undefined' and 'null'.
  if (arguments.length === 1) {
    relativePath = AutoId.newId();
  }
  validateArgType('doc', 'non-empty string', 2, relativePath);
  const path = ResourcePath.fromString(relativePath!);
  if (parent instanceof Firestore) {
    validateDocumentPath(path);
    return new DocumentReference(parent, new DocumentKey(path));
  } else {
    const coll = cast(parent, CollectionReference);
    const absolutePath = coll._path.child(path);
    validateDocumentPath(absolutePath);
    return new DocumentReference(
      coll.firestore,
      new DocumentKey(absolutePath),
      coll._converter
    );
  }
}

export function parent(
  reference: CollectionReference<unknown>
): DocumentReference<firestore.DocumentData> | null;
export function parent<T>(
  reference: DocumentReference<T>
): CollectionReference<T>;
export function parent<T>(
  child: firestore.CollectionReference<unknown> | firestore.DocumentReference<T>
): DocumentReference<firestore.DocumentData> | CollectionReference<T> | null {
  if (child instanceof CollectionReference) {
    const parentPath = child._path.popLast();
    if (parentPath.isEmpty()) {
      return null;
    } else {
      return new DocumentReference(
        child.firestore,
        new DocumentKey(parentPath)
      );
    }
  } else {
    const doc = cast<DocumentReference<T>>(child, DocumentReference);
    return new CollectionReference<T>(
      doc.firestore,
      doc._key.path.popLast(),
      doc._converter
    );
  }
}

export function getDoc<T>(
  reference: firestore.DocumentReference<T>
): Promise<firestore.DocumentSnapshot<T>> {
  const ref = cast(reference, DocumentReference) as DocumentReference<T>;
  return ref.firestore._ensureClientConfigured().then(async datastore => {
    const result = await invokeBatchGetDocumentsRpc(datastore, [ref._key]);
    hardAssert(result.length === 1, 'Expected a single document result');
    const maybeDocument = result[0];
    return new DocumentSnapshot<T>(
      ref.firestore,
      ref._key,
      maybeDocument instanceof Document ? maybeDocument : null,
      ref._converter
    );
  });
}

export function deleteDoc(
  reference: firestore.DocumentReference
): Promise<void> {
  const ref = tryCast(reference, DocumentReference);
  return ref.firestore
    ._ensureClientConfigured()
    .then(datastore =>
      invokeCommitRpc(datastore, [
        new DeleteMutation(ref._key, Precondition.none())
      ])
    );
}<|MERGE_RESOLUTION|>--- conflicted
+++ resolved
@@ -31,16 +31,13 @@
   invokeCommitRpc
 } from '../../../src/remote/datastore';
 import { hardAssert } from '../../../src/util/assert';
-<<<<<<< HEAD
 import { DeleteMutation, Precondition } from '../../../src/model/mutation';
-=======
 import { cast } from './util';
 import {
   validateArgType,
   validateCollectionPath,
   validateDocumentPath
 } from '../../../src/util/input_validation';
->>>>>>> 6f8521a9
 
 /**
  * A reference to a particular document in a collection in the database.
@@ -277,7 +274,7 @@
 export function deleteDoc(
   reference: firestore.DocumentReference
 ): Promise<void> {
-  const ref = tryCast(reference, DocumentReference);
+  const ref = cast(reference, DocumentReference);
   return ref.firestore
     ._ensureClientConfigured()
     .then(datastore =>

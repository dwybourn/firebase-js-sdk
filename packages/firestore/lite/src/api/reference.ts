--- conflicted
+++ resolved
@@ -547,14 +547,9 @@
     | FirebaseFirestore
     | CollectionReference<T>
     | DocumentReference<unknown>,
-<<<<<<< HEAD
-  relativePath?: string
-): DocumentReference<T> {
-=======
   path?: string,
   ...pathComponents: string[]
 ): DocumentReference {
->>>>>>> b61f0d7d
   // We allow omission of 'pathString' but explicitly prohibit passing in both
   // 'undefined' and 'null'.
   if (arguments.length === 1) {

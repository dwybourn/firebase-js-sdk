/**
 * @license
 * Copyright 2017 Google LLC
 *
 * Licensed under the Apache License, Version 2.0 (the "License");
 * you may not use this file except in compliance with the License.
 * You may obtain a copy of the License at
 *
 *   http://www.apache.org/licenses/LICENSE-2.0
 *
 * Unless required by applicable law or agreed to in writing, software
 * distributed under the License is distributed on an "AS IS" BASIS,
 * WITHOUT WARRANTIES OR CONDITIONS OF ANY KIND, either express or implied.
 * See the License for the specific language governing permissions and
 * limitations under the License.
 */

import { expect } from 'chai';
import * as sinon from 'sinon';
import {
  EventManager,
  eventManagerListen,
  eventManagerUnlisten,
  ListenOptions,
  newEventManager,
  eventManagerOnWatchChange,
  QueryListener,
  eventManagerOnOnlineStateChange
} from '../../../src/core/event_manager';
import { Query } from '../../../src/core/query';
import { OnlineState } from '../../../src/core/types';
import { View } from '../../../src/core/view';
import { ChangeType, ViewSnapshot } from '../../../src/core/view_snapshot';
import { documentKeySet } from '../../../src/model/collections';
import { DocumentSet } from '../../../src/model/document_set';
import { addEqualityMatcher } from '../../util/equality_matcher';
import {
  ackTarget,
  applyDocChanges,
  doc,
  documentUpdates,
  keys,
  query
} from '../../util/helpers';

describe('EventManager', () => {
  // mock object.
  // eslint-disable-next-line @typescript-eslint/no-explicit-any
  function fakeQueryListener(query: Query): any {
    return {
      query,
      onViewSnapshot: () => {},
      onError: () => {},
      applyOnlineStateChange: () => {}
    };
  }

  // mock objects.
  // eslint-disable-next-line @typescript-eslint/no-explicit-any
  let onListenSpy: any, onUnlistenSpy: any;

  beforeEach(() => {
    onListenSpy = sinon.stub().returns(Promise.resolve(0));
    onUnlistenSpy = sinon.spy();
  });

  it('handles many listenables per query', async () => {
    const query1 = query('foo/bar');
    const fakeListener1 = fakeQueryListener(query1);
    const fakeListener2 = fakeQueryListener(query1);

<<<<<<< HEAD
    const eventManager = newEventManager();
    eventManager.subscribe(onListenSpy.bind(null), onUnlistenSpy.bind(null));
=======
    const eventManager = new EventManager();
    eventManager.onListen = onListenSpy.bind(null);
    eventManager.onUnlisten = onUnlistenSpy.bind(null);
>>>>>>> 7f52b3cb

    await eventManagerListen(eventManager, fakeListener1);
    expect(onListenSpy.calledWith(query1)).to.be.true;

    await eventManagerListen(eventManager, fakeListener2);
    expect(onListenSpy.callCount).to.equal(1);

    await eventManagerUnlisten(eventManager, fakeListener2);
    expect(onUnlistenSpy.callCount).to.equal(0);

    await eventManagerUnlisten(eventManager, fakeListener1);
    expect(onUnlistenSpy.calledWith(query1)).to.be.true;
  });

  it('handles unlisten on unknown listenable gracefully', async () => {
    const query1 = query('foo/bar');
    const fakeListener1 = fakeQueryListener(query1);

<<<<<<< HEAD
    const eventManager = newEventManager();
    eventManager.subscribe(onListenSpy.bind(null), onUnlistenSpy.bind(null));
    await eventManagerUnlisten(eventManager, fakeListener1);
=======
    const eventManager = new EventManager();
    eventManager.onListen = onListenSpy.bind(null);
    eventManager.onUnlisten = onUnlistenSpy.bind(null);

    await eventManager.unlisten(fakeListener1);
>>>>>>> 7f52b3cb
    expect(onUnlistenSpy.callCount).to.equal(0);
  });

  it('notifies listenables in the right order', async () => {
    const query1 = query('foo/bar');
    const query2 = query('bar/baz');
    const eventOrder: string[] = [];

    const fakeListener1 = fakeQueryListener(query1);
    fakeListener1.onViewSnapshot = () => {
      eventOrder.push('listenable1');
    };
    const fakeListener2 = fakeQueryListener(query2);
    fakeListener2.onViewSnapshot = () => {
      eventOrder.push('listenable2');
    };
    const fakeListener3 = fakeQueryListener(query1);
    fakeListener3.onViewSnapshot = () => {
      eventOrder.push('listenable3');
    };

<<<<<<< HEAD
    const eventManager = newEventManager();
    eventManager.subscribe(onListenSpy.bind(null), onUnlistenSpy.bind(null));
=======
    const eventManager = new EventManager();
    eventManager.onListen = onListenSpy.bind(null);
    eventManager.onUnlisten = onUnlistenSpy.bind(null);
>>>>>>> 7f52b3cb

    await eventManagerListen(eventManager, fakeListener1);
    await eventManagerListen(eventManager, fakeListener2);
    await eventManagerListen(eventManager, fakeListener3);
    expect(onListenSpy.callCount).to.equal(2);

    // mock ViewSnapshot.
    // eslint-disable-next-line @typescript-eslint/no-explicit-any
    const viewSnap1: any = { query: query1 };
    // mock ViewSnapshot.
    // eslint-disable-next-line @typescript-eslint/no-explicit-any
    const viewSnap2: any = { query: query2 };
    eventManagerOnWatchChange(eventManager, [viewSnap1, viewSnap2]);

    expect(eventOrder).to.deep.equal([
      'listenable1',
      'listenable3',
      'listenable2'
    ]);
  });

  it('will forward onOnlineStateChange calls', async () => {
    const query1 = query('foo/bar');
    const fakeListener1 = fakeQueryListener(query1);
    const events: OnlineState[] = [];
    fakeListener1.applyOnlineStateChange = (onlineState: OnlineState) => {
      events.push(onlineState);
    };

<<<<<<< HEAD
    const eventManager = newEventManager();
    eventManager.subscribe(onListenSpy.bind(null), onUnlistenSpy.bind(null));
=======
    const eventManager = new EventManager();
    eventManager.onListen = onListenSpy.bind(null);
    eventManager.onUnlisten = onUnlistenSpy.bind(null);
>>>>>>> 7f52b3cb

    await eventManagerListen(eventManager, fakeListener1);
    expect(events).to.deep.equal([OnlineState.Unknown]);
    eventManagerOnOnlineStateChange(eventManager, OnlineState.Online);
    expect(events).to.deep.equal([OnlineState.Unknown, OnlineState.Online]);
  });
});

describe('QueryListener', () => {
  addEqualityMatcher();

  function queryListener(
    query: Query,
    events?: ViewSnapshot[],
    errors?: Error[],
    options?: ListenOptions
  ): QueryListener {
    return new QueryListener(
      query,
      {
        next: (snap: ViewSnapshot) => {
          if (events !== undefined) {
            events.push(snap);
          }
        },
        error: (error: Error) => {
          if (errors !== undefined) {
            errors.push(error);
          }
        }
      },
      options
    );
  }

  it('raises collection events', () => {
    const events: ViewSnapshot[] = [];
    const otherEvents: ViewSnapshot[] = [];
    const query1 = query('rooms');
    const doc1 = doc('rooms/Eros', 1, { name: 'Eros' });
    const doc2 = doc('rooms/Hades', 2, { name: 'Hades' });
    const doc2prime = doc('rooms/Hades', 3, { name: 'Hades', owner: 'Jonny' });

    const eventListener = queryListener(query1, events);
    const otherListener = queryListener(query1, otherEvents);

    const view = new View(query1, documentKeySet());
    const snap1 = applyDocChanges(view, doc1, doc2).snapshot!;
    const snap2 = applyDocChanges(view, doc2prime).snapshot!;

    const change1 = { type: ChangeType.Added, doc: doc1 };
    const change2 = { type: ChangeType.Added, doc: doc2 };
    const change3 = { type: ChangeType.Modified, doc: doc2prime };
    // Second listener should receive doc2prime as added document not
    // Modified.
    const change4 = { type: ChangeType.Added, doc: doc2prime };

    eventListener.onViewSnapshot(snap1);
    eventListener.onViewSnapshot(snap2);
    otherListener.onViewSnapshot(snap2);

    expect(events).to.deep.equal([snap1, snap2]);
    expect(events[0].docChanges).to.deep.equal([change1, change2]);
    expect(events[1].docChanges).to.deep.equal([change3]);

    const expectedSnap2 = {
      query: snap2.query,
      docs: snap2.docs,
      oldDocs: DocumentSet.emptySet(snap2.docs),
      docChanges: [change1, change4],
      fromCache: snap2.fromCache,
      syncStateChanged: true,
      mutatedKeys: keys()
    };
    expect(otherEvents).to.deep.equal([expectedSnap2]);
  });

  it('raises error event', () => {
    const events: Error[] = [];
    const query1 = query('rooms/Eros');

    const listener = queryListener(query1, [], events);
    const error = new Error('bad');

    listener.onError(error);
    expect(events[0]).to.deep.equal(error);
  });

  it('raises event for empty collection after sync', () => {
    const events: ViewSnapshot[] = [];
    const query1 = query('rooms');

    const eventListenable = queryListener(query1, events);

    const view = new View(query1, documentKeySet());
    const snap1 = applyDocChanges(view).snapshot!;

    const changes = view.computeDocChanges(documentUpdates());
    const snap2 = view.applyChanges(changes, true, ackTarget()).snapshot!;

    eventListenable.onViewSnapshot(snap1); // no event
    eventListenable.onViewSnapshot(snap2); // empty event

    expect(events).to.deep.equal([snap2]);
  });

  it("raises 'hasPendingWrites' for pending mutation in initial snapshot", () => {
    const events: ViewSnapshot[] = [];
    const query1 = query('rooms');
    const doc1 = doc(
      'rooms/Eros',
      1,
      { name: 'Eros' },
      { hasLocalMutations: true }
    );

    const eventListenable = queryListener(query1, events);

    const view = new View(query1, documentKeySet());
    const changes = view.computeDocChanges(documentUpdates(doc1));
    const snap1 = view.applyChanges(changes, true, ackTarget()).snapshot!;

    eventListenable.onViewSnapshot(snap1);

    expect(events[0].hasPendingWrites).to.be.true;
  });

  it("doesn't raise 'hasPendingWrites' for committed mutation in initial snapshot", () => {
    const events: ViewSnapshot[] = [];
    const query1 = query('rooms');
    const doc1 = doc(
      'rooms/Eros',
      1,
      { name: 'Eros' },
      { hasCommittedMutations: true }
    );

    const eventListenable = queryListener(query1, events);

    const view = new View(query1, documentKeySet());
    const changes = view.computeDocChanges(documentUpdates(doc1));
    const snap1 = view.applyChanges(changes, true, ackTarget()).snapshot!;

    eventListenable.onViewSnapshot(snap1);

    expect(events[0].hasPendingWrites).to.be.false;
  });

  it('does not raise events for metadata changes unless specified', () => {
    const filteredEvents: ViewSnapshot[] = [];
    const fullEvents: ViewSnapshot[] = [];
    const query1 = query('rooms');
    const doc1 = doc('rooms/Eros', 1, { name: 'Eros' });
    const doc2 = doc('rooms/Hades', 2, { name: 'Hades' });

    const filteredListener = queryListener(query1, filteredEvents);
    const fullListener = queryListener(query1, fullEvents, [], {
      includeMetadataChanges: true
    });

    const view = new View(query1, documentKeySet());
    const snap1 = applyDocChanges(view, doc1).snapshot!;

    const changes = view.computeDocChanges(documentUpdates());
    const snap2 = view.applyChanges(changes, true, ackTarget(doc1)).snapshot!;
    const snap3 = applyDocChanges(view, doc2).snapshot!;

    filteredListener.onViewSnapshot(snap1); // local event
    filteredListener.onViewSnapshot(snap2); // no event
    filteredListener.onViewSnapshot(snap3); // doc2 update.

    fullListener.onViewSnapshot(snap1); // local event
    fullListener.onViewSnapshot(snap2); // state change event
    fullListener.onViewSnapshot(snap3); // doc2 update.

    expect(filteredEvents).to.deep.equal([snap1, snap3]);
    expect(fullEvents.length).to.deep.equal(3);
    expect(fullEvents).to.deep.equal([snap1, snap2, snap3]);
  });

  it('raises metadata events only when specified', () => {
    const filteredEvents: ViewSnapshot[] = [];
    const fullEvents: ViewSnapshot[] = [];
    const query1 = query('rooms');
    const doc1 = doc(
      'rooms/Eros',
      1,
      { name: 'Eros' },
      { hasLocalMutations: true }
    );
    const doc2 = doc('rooms/Hades', 2, { name: 'Hades' });
    const doc1prime = doc('rooms/Eros', 1, { name: 'Eros' });
    const doc3 = doc('rooms/Other', 3, { name: 'Other' });

    const filteredListener = queryListener(query1, filteredEvents);
    const fullListener = queryListener(query1, fullEvents, [], {
      includeMetadataChanges: true
    });

    const view = new View(query1, documentKeySet());
    const snap1 = applyDocChanges(view, doc1, doc2).snapshot!;
    const snap2 = applyDocChanges(view, doc1prime).snapshot!;
    const snap3 = applyDocChanges(view, doc3).snapshot!;

    const change1 = { type: ChangeType.Added, doc: doc1 };
    const change2 = { type: ChangeType.Added, doc: doc2 };
    const change3 = { type: ChangeType.Metadata, doc: doc1prime };
    const change4 = { type: ChangeType.Added, doc: doc3 };

    filteredListener.onViewSnapshot(snap1);
    filteredListener.onViewSnapshot(snap2);
    filteredListener.onViewSnapshot(snap3);
    fullListener.onViewSnapshot(snap1);
    fullListener.onViewSnapshot(snap2);
    fullListener.onViewSnapshot(snap3);

    expect(filteredEvents).to.deep.equal([snap1, snap3]);
    expect(filteredEvents[0].docChanges).to.deep.equal([change1, change2]);
    expect(filteredEvents[1].docChanges).to.deep.equal([change4]);

    // Second listener should receive doc2prime as added document not
    // Modified.
    expect(fullEvents).to.deep.equal([snap1, snap2, snap3]);

    expect(fullEvents[1].docChanges).to.deep.equal([change3]);
  });

  it(
    'Metadata-only document changes are filtered out when ' +
      'includeMetadataChanges is false',
    () => {
      const filteredEvents: ViewSnapshot[] = [];
      const query1 = query('rooms');
      const doc1 = doc(
        'rooms/Eros',
        1,
        { name: 'Eros' },
        { hasLocalMutations: true }
      );
      const doc2 = doc('rooms/Hades', 2, { name: 'Hades' });
      const doc1prime = doc('rooms/Eros', 1, { name: 'Eros' });
      const doc3 = doc('rooms/Other', 3, { name: 'Other' });
      const filteredListener = queryListener(query1, filteredEvents);

      const view = new View(query1, documentKeySet());
      const snap1 = applyDocChanges(view, doc1, doc2).snapshot!;
      const snap2 = applyDocChanges(view, doc1prime, doc3).snapshot!;

      const change3 = { type: ChangeType.Added, doc: doc3 };

      filteredListener.onViewSnapshot(snap1);
      filteredListener.onViewSnapshot(snap2);

      const expectedSnap2 = {
        query: snap2.query,
        docs: snap2.docs,
        oldDocs: snap1.docs,
        docChanges: [change3],
        fromCache: snap2.fromCache,
        syncStateChanged: snap2.syncStateChanged,
        mutatedKeys: snap2.mutatedKeys
      };
      expect(filteredEvents).to.deep.equal([snap1, expectedSnap2]);
    }
  );

  it("Suppresses write acknowledgment if Watch hasn't caught up", () => {
    // This test verifies that we don't get three events for a ServerTimestamp
    // mutation. We suppress the event generated by the write acknowledgement
    // and instead wait for Watch to catch up.
    const events: ViewSnapshot[] = [];
    const query1 = query('coll');
    const doc1 = doc('coll/a', 1, { time: 1 }, { hasLocalMutations: true });
    // This event is suppressed
    const doc1Committed = doc(
      'coll/a',
      2,
      { time: 2 },
      { hasCommittedMutations: true }
    );
    const doc1Acknowledged = doc('coll/a', 2, { time: 2 });
    const doc2 = doc('coll/b', 1, { time: 1 }, { hasLocalMutations: true });
    const doc2Modified = doc(
      'coll/b',
      2,
      { time: 3 },
      { hasLocalMutations: true }
    );
    const doc2Acknowledged = doc('coll/b', 2, { time: 3 });
    const listener = queryListener(query1, events, [], {
      includeMetadataChanges: true
    });

    const view = new View(query1, documentKeySet());
    const snap1 = applyDocChanges(view, doc1, doc2).snapshot!;
    const snap2 = applyDocChanges(view, doc1Committed, doc2Modified).snapshot!;
    const snap3 = applyDocChanges(view, doc1Acknowledged, doc2Acknowledged)
      .snapshot!;

    listener.onViewSnapshot(snap1);
    listener.onViewSnapshot(snap2);
    listener.onViewSnapshot(snap3);

    expect(snap1.docChanges).to.deep.equal([
      { type: ChangeType.Added, doc: doc1 },
      { type: ChangeType.Added, doc: doc2 }
    ]);
    expect(snap2.docChanges).to.deep.equal([
      { type: ChangeType.Modified, doc: doc2Modified }
    ]);
    expect(snap3.docChanges).to.deep.equal([
      { type: ChangeType.Modified, doc: doc1Acknowledged },
      { type: ChangeType.Metadata, doc: doc2Acknowledged }
    ]);

    expect(events).to.deep.equal([snap1, snap2, snap3]);
  });

  it('Will wait for sync if online', () => {
    const query1 = query('rooms');

    const doc1 = doc('rooms/Eros', 1, { name: 'Eros' });
    const doc2 = doc('rooms/Hades', 2, { name: 'Hades' });
    const events: ViewSnapshot[] = [];
    const listener = queryListener(query1, events, [], {
      waitForSyncWhenOnline: true
    });

    const view = new View(query1, documentKeySet());
    const changes1 = view.computeDocChanges(documentUpdates(doc1));
    const snap1 = view.applyChanges(changes1, true).snapshot!;
    const changes2 = view.computeDocChanges(documentUpdates(doc2));
    const snap2 = view.applyChanges(changes2, true).snapshot!;
    const changes3 = view.computeDocChanges(documentUpdates());
    const snap3 = view.applyChanges(changes3, true, ackTarget(doc1, doc2))
      .snapshot!;

    listener.applyOnlineStateChange(OnlineState.Online); // no event
    listener.onViewSnapshot(snap1); // no event
    listener.applyOnlineStateChange(OnlineState.Unknown); // no event
    listener.applyOnlineStateChange(OnlineState.Online); // no event
    listener.onViewSnapshot(snap2); // no event
    listener.onViewSnapshot(snap3); // event because synced

    const expectedSnap = {
      query: query1,
      docs: snap3.docs,
      oldDocs: DocumentSet.emptySet(snap3.docs),
      docChanges: [
        { type: ChangeType.Added, doc: doc1 },
        { type: ChangeType.Added, doc: doc2 }
      ],
      fromCache: false,
      syncStateChanged: true,
      mutatedKeys: keys()
    };
    expect(events).to.deep.equal([expectedSnap]);
  });

  it('Will raise initial event when going offline', () => {
    const query1 = query('rooms');

    const doc1 = doc('rooms/Eros', 1, { name: 'Eros' });
    const doc2 = doc('rooms/Hades', 2, { name: 'Hades' });
    const events: ViewSnapshot[] = [];
    const listener = queryListener(query1, events, [], {
      waitForSyncWhenOnline: true
    });

    const view = new View(query1, documentKeySet());
    const changes1 = view.computeDocChanges(documentUpdates(doc1));
    const snap1 = view.applyChanges(changes1, true).snapshot!;
    const changes2 = view.computeDocChanges(documentUpdates(doc2));
    const snap2 = view.applyChanges(changes2, true).snapshot!;

    listener.applyOnlineStateChange(OnlineState.Online); // no event
    listener.onViewSnapshot(snap1); // no event
    listener.applyOnlineStateChange(OnlineState.Offline); // event
    listener.applyOnlineStateChange(OnlineState.Online); // no event
    listener.applyOnlineStateChange(OnlineState.Offline); // no event
    listener.onViewSnapshot(snap2); // another event

    const expectedSnap1 = {
      query: query1,
      docs: snap1.docs,
      oldDocs: DocumentSet.emptySet(snap1.docs),
      docChanges: [{ type: ChangeType.Added, doc: doc1 }],
      fromCache: true,
      syncStateChanged: true,
      mutatedKeys: keys()
    };
    const expectedSnap2 = {
      query: query1,
      docs: snap2.docs,
      oldDocs: snap1.docs,
      docChanges: [{ type: ChangeType.Added, doc: doc2 }],
      fromCache: true,
      syncStateChanged: false,
      mutatedKeys: keys()
    };
    expect(events).to.deep.equal([expectedSnap1, expectedSnap2]);
  });

  it('Will raise initial event when going offline and there are no docs', () => {
    const query1 = query('rooms');

    const events: ViewSnapshot[] = [];
    const listener = queryListener(query1, events);

    const view = new View(query1, documentKeySet());
    const changes1 = view.computeDocChanges(documentUpdates());
    const snap1 = view.applyChanges(changes1, true).snapshot!;

    listener.applyOnlineStateChange(OnlineState.Online); // no event
    listener.onViewSnapshot(snap1); // no event
    listener.applyOnlineStateChange(OnlineState.Offline); // event

    const expectedSnap = {
      query: query1,
      docs: snap1.docs,
      oldDocs: DocumentSet.emptySet(snap1.docs),
      docChanges: [],
      fromCache: true,
      syncStateChanged: true,
      mutatedKeys: keys()
    };
    expect(events).to.deep.equal([expectedSnap]);
  });

  it('Will raise initial event when offline and there are no docs', () => {
    const query1 = query('rooms');

    const events: ViewSnapshot[] = [];
    const listener = queryListener(query1, events);

    const view = new View(query1, documentKeySet());
    const changes1 = view.computeDocChanges(documentUpdates());
    const snap1 = view.applyChanges(changes1, true).snapshot!;

    listener.applyOnlineStateChange(OnlineState.Offline);
    listener.onViewSnapshot(snap1);

    const expectedSnap = {
      query: query1,
      docs: snap1.docs,
      oldDocs: DocumentSet.emptySet(snap1.docs),
      docChanges: [],
      fromCache: true,
      syncStateChanged: true,
      mutatedKeys: keys()
    };
    expect(events).to.deep.equal([expectedSnap]);
  });
});<|MERGE_RESOLUTION|>--- conflicted
+++ resolved
@@ -18,7 +18,6 @@
 import { expect } from 'chai';
 import * as sinon from 'sinon';
 import {
-  EventManager,
   eventManagerListen,
   eventManagerUnlisten,
   ListenOptions,
@@ -69,14 +68,9 @@
     const fakeListener1 = fakeQueryListener(query1);
     const fakeListener2 = fakeQueryListener(query1);
 
-<<<<<<< HEAD
     const eventManager = newEventManager();
-    eventManager.subscribe(onListenSpy.bind(null), onUnlistenSpy.bind(null));
-=======
-    const eventManager = new EventManager();
     eventManager.onListen = onListenSpy.bind(null);
     eventManager.onUnlisten = onUnlistenSpy.bind(null);
->>>>>>> 7f52b3cb
 
     await eventManagerListen(eventManager, fakeListener1);
     expect(onListenSpy.calledWith(query1)).to.be.true;
@@ -95,17 +89,11 @@
     const query1 = query('foo/bar');
     const fakeListener1 = fakeQueryListener(query1);
 
-<<<<<<< HEAD
     const eventManager = newEventManager();
-    eventManager.subscribe(onListenSpy.bind(null), onUnlistenSpy.bind(null));
-    await eventManagerUnlisten(eventManager, fakeListener1);
-=======
-    const eventManager = new EventManager();
     eventManager.onListen = onListenSpy.bind(null);
     eventManager.onUnlisten = onUnlistenSpy.bind(null);
 
-    await eventManager.unlisten(fakeListener1);
->>>>>>> 7f52b3cb
+    await eventManagerUnlisten(eventManager, fakeListener1);
     expect(onUnlistenSpy.callCount).to.equal(0);
   });
 
@@ -127,14 +115,9 @@
       eventOrder.push('listenable3');
     };
 
-<<<<<<< HEAD
     const eventManager = newEventManager();
-    eventManager.subscribe(onListenSpy.bind(null), onUnlistenSpy.bind(null));
-=======
-    const eventManager = new EventManager();
     eventManager.onListen = onListenSpy.bind(null);
     eventManager.onUnlisten = onUnlistenSpy.bind(null);
->>>>>>> 7f52b3cb
 
     await eventManagerListen(eventManager, fakeListener1);
     await eventManagerListen(eventManager, fakeListener2);
@@ -164,14 +147,9 @@
       events.push(onlineState);
     };
 
-<<<<<<< HEAD
     const eventManager = newEventManager();
-    eventManager.subscribe(onListenSpy.bind(null), onUnlistenSpy.bind(null));
-=======
-    const eventManager = new EventManager();
     eventManager.onListen = onListenSpy.bind(null);
     eventManager.onUnlisten = onUnlistenSpy.bind(null);
->>>>>>> 7f52b3cb
 
     await eventManagerListen(eventManager, fakeListener1);
     expect(events).to.deep.equal([OnlineState.Unknown]);

/**
 * @license
 * Copyright 2017 Google LLC
 *
 * Licensed under the Apache License, Version 2.0 (the "License");
 * you may not use this file except in compliance with the License.
 * You may obtain a copy of the License at
 *
 *   http://www.apache.org/licenses/LICENSE-2.0
 *
 * Unless required by applicable law or agreed to in writing, software
 * distributed under the License is distributed on an "AS IS" BASIS,
 * WITHOUT WARRANTIES OR CONDITIONS OF ANY KIND, either express or implied.
 * See the License for the specific language governing permissions and
 * limitations under the License.
 */

import * as firestore from '@firebase/firestore-types';

import * as api from '../protos/firestore_proto_api';

import { FirebaseApp } from '@firebase/app-types';
import { _FirebaseApp, FirebaseService } from '@firebase/app-types/private';
import { DatabaseId, DatabaseInfo } from '../core/database_info';
import { ListenOptions } from '../core/event_manager';
import {
  ComponentProvider,
  MemoryComponentProvider
} from '../core/component_provider';
import { FirestoreClient, PersistenceSettings } from '../core/firestore_client';
import {
  Bound,
  Direction,
  FieldFilter,
  Filter,
  isCollectionGroupQuery,
  LimitType,
  newQueryComparator,
  newQueryForCollectionGroup,
  newQueryForPath,
  Operator,
  OrderBy,
  Query as InternalQuery,
  queryEquals,
  queryOrderBy,
  queryWithAddedFilter,
  queryWithAddedOrderBy,
  queryWithEndAt,
  queryWithLimit,
  queryWithStartAt
} from '../core/query';
import { Transaction as InternalTransaction } from '../core/transaction';
import { ChangeType, ViewSnapshot } from '../core/view_snapshot';
import { LruParams } from '../local/lru_garbage_collector';
import { Document, MaybeDocument, NoDocument } from '../model/document';
import { DocumentKey } from '../model/document_key';
import { DeleteMutation, Mutation, Precondition } from '../model/mutation';
import { FieldPath, ResourcePath } from '../model/path';
import { isServerTimestamp } from '../model/server_timestamps';
import { refValue } from '../model/values';
import { debugAssert, fail } from '../util/assert';
import { AsyncObserver } from '../util/async_observer';
import { AsyncQueue } from '../util/async_queue';
import { Code, FirestoreError } from '../util/error';
import {
  invalidClassError,
  validateArgType,
  validateAtLeastNumberOfArgs,
  validateBetweenNumberOfArgs,
  validateDefined,
  validateExactNumberOfArgs,
  validateNamedOptionalPropertyEquals,
  validateNamedOptionalType,
  validateNamedType,
  validateOptionalArgType,
  validateOptionalArrayElements,
  validateOptionNames,
  validatePositiveNumber,
  validateStringEnum,
  valueDescription
} from '../util/input_validation';
import { getLogLevel, logError, LogLevel, setLogLevel } from '../util/log';
import { AutoId } from '../util/misc';
import { Deferred } from '../util/promise';
import { FieldPath as ExternalFieldPath } from './field_path';

import {
  CredentialsProvider,
  CredentialsSettings,
  EmptyCredentialsProvider,
  FirebaseCredentialsProvider,
  makeCredentialsProvider
} from './credentials';
import {
  CompleteFn,
  ErrorFn,
  isPartialObserver,
  NextFn,
  PartialObserver,
  Unsubscribe
} from './observer';
import {
  DocumentKeyReference,
  fieldPathFromArgument,
  parseQueryValue,
  parseSetData,
  parseUpdateData,
  parseUpdateVarargs,
  UntypedFirestoreDataConverter,
  UserDataReader
} from './user_data_reader';
import { UserDataWriter } from './user_data_writer';
import { FirebaseAuthInternalName } from '@firebase/auth-interop-types';
import { Provider } from '@firebase/component';
import { SnapshotVersion } from '../core/snapshot_version';

// settings() defaults:
const DEFAULT_HOST = 'firestore.googleapis.com';
const DEFAULT_SSL = true;
const DEFAULT_TIMESTAMPS_IN_SNAPSHOTS = true;
const DEFAULT_FORCE_LONG_POLLING = false;
const DEFAULT_IGNORE_UNDEFINED_PROPERTIES = false;

/**
 * Constant used to indicate the LRU garbage collection should be disabled.
 * Set this value as the `cacheSizeBytes` on the settings passed to the
 * `Firestore` instance.
 */
export const CACHE_SIZE_UNLIMITED = LruParams.COLLECTION_DISABLED;

// enablePersistence() defaults:
const DEFAULT_SYNCHRONIZE_TABS = false;

/** Undocumented, private additional settings not exposed in our public API. */
interface PrivateSettings extends firestore.Settings {
  // Can be a google-auth-library or gapi client.
  credentials?: CredentialsSettings;
}

/**
 * Options that can be provided in the Firestore constructor when not using
 * Firebase (aka standalone mode).
 */
export interface FirestoreDatabase {
  projectId: string;
  database?: string;
}

/**
 * A concrete type describing all the values that can be applied via a
 * user-supplied firestore.Settings object. This is a separate type so that
 * defaults can be supplied and the value can be checked for equality.
 */
class FirestoreSettings {
  /** The hostname to connect to. */
  readonly host: string;

  /** Whether to use SSL when connecting. */
  readonly ssl: boolean;

  readonly timestampsInSnapshots: boolean;

  readonly cacheSizeBytes: number;

  readonly forceLongPolling: boolean;

  readonly ignoreUndefinedProperties: boolean;

  // Can be a google-auth-library or gapi client.
  // eslint-disable-next-line @typescript-eslint/no-explicit-any
  credentials?: any;

  constructor(settings: PrivateSettings) {
    if (settings.host === undefined) {
      if (settings.ssl !== undefined) {
        throw new FirestoreError(
          Code.INVALID_ARGUMENT,
          "Can't provide ssl option if host option is not set"
        );
      }
      this.host = DEFAULT_HOST;
      this.ssl = DEFAULT_SSL;
    } else {
      validateNamedType('settings', 'non-empty string', 'host', settings.host);
      this.host = settings.host;

      validateNamedOptionalType('settings', 'boolean', 'ssl', settings.ssl);
      this.ssl = settings.ssl ?? DEFAULT_SSL;
    }
    validateOptionNames('settings', settings, [
      'host',
      'ssl',
      'credentials',
      'timestampsInSnapshots',
      'cacheSizeBytes',
      'experimentalForceLongPolling',
      'ignoreUndefinedProperties'
    ]);

    validateNamedOptionalType(
      'settings',
      'object',
      'credentials',
      settings.credentials
    );
    this.credentials = settings.credentials;

    validateNamedOptionalType(
      'settings',
      'boolean',
      'timestampsInSnapshots',
      settings.timestampsInSnapshots
    );

    validateNamedOptionalType(
      'settings',
      'boolean',
      'ignoreUndefinedProperties',
      settings.ignoreUndefinedProperties
    );

    // Nobody should set timestampsInSnapshots anymore, but the error depends on
    // whether they set it to true or false...
    if (settings.timestampsInSnapshots === true) {
      logError(
        "The setting 'timestampsInSnapshots: true' is no longer required " +
          'and should be removed.'
      );
    } else if (settings.timestampsInSnapshots === false) {
      logError(
        "Support for 'timestampsInSnapshots: false' will be removed soon. " +
          'You must update your code to handle Timestamp objects.'
      );
    }
    this.timestampsInSnapshots =
      settings.timestampsInSnapshots ?? DEFAULT_TIMESTAMPS_IN_SNAPSHOTS;
    this.ignoreUndefinedProperties =
      settings.ignoreUndefinedProperties ?? DEFAULT_IGNORE_UNDEFINED_PROPERTIES;

    validateNamedOptionalType(
      'settings',
      'number',
      'cacheSizeBytes',
      settings.cacheSizeBytes
    );
    if (settings.cacheSizeBytes === undefined) {
      this.cacheSizeBytes = LruParams.DEFAULT_CACHE_SIZE_BYTES;
    } else {
      if (
        settings.cacheSizeBytes !== CACHE_SIZE_UNLIMITED &&
        settings.cacheSizeBytes < LruParams.MINIMUM_CACHE_SIZE_BYTES
      ) {
        throw new FirestoreError(
          Code.INVALID_ARGUMENT,
          `cacheSizeBytes must be at least ${LruParams.MINIMUM_CACHE_SIZE_BYTES}`
        );
      } else {
        this.cacheSizeBytes = settings.cacheSizeBytes;
      }
    }

    validateNamedOptionalType(
      'settings',
      'boolean',
      'experimentalForceLongPolling',
      settings.experimentalForceLongPolling
    );
    this.forceLongPolling =
      settings.experimentalForceLongPolling ?? DEFAULT_FORCE_LONG_POLLING;
  }

  isEqual(other: FirestoreSettings): boolean {
    return (
      this.host === other.host &&
      this.ssl === other.ssl &&
      this.timestampsInSnapshots === other.timestampsInSnapshots &&
      this.credentials === other.credentials &&
      this.cacheSizeBytes === other.cacheSizeBytes &&
      this.forceLongPolling === other.forceLongPolling &&
      this.ignoreUndefinedProperties === other.ignoreUndefinedProperties
    );
  }
}

/**
 * The root reference to the database.
 */
export class Firestore implements firestore.FirebaseFirestore, FirebaseService {
  // The objects that are a part of this API are exposed to third-parties as
  // compiled javascript so we want to flag our private members with a leading
  // underscore to discourage their use.
  readonly _databaseId: DatabaseId;
  private readonly _persistenceKey: string;
  private readonly _componentProvider: ComponentProvider;
  private _credentials: CredentialsProvider;
  private readonly _firebaseApp: FirebaseApp | null = null;
  private _settings: FirestoreSettings;

  // The firestore client instance. This will be available as soon as
  // configureClient is called, but any calls against it will block until
  // setup has completed.
  //
  // Operations on the _firestoreClient don't block on _firestoreReady. Those
  // are already set to synchronize on the async queue.
  private _firestoreClient: FirestoreClient | undefined;

  // Public for use in tests.
  // TODO(mikelehen): Use modularized initialization instead.
  readonly _queue = new AsyncQueue();

  _userDataReader: UserDataReader | undefined;

  // Note: We are using `MemoryComponentProvider` as a default
  // ComponentProvider to ensure backwards compatibility with the format
  // expected by the console build.
  constructor(
    databaseIdOrApp: FirestoreDatabase | FirebaseApp,
    authProvider: Provider<FirebaseAuthInternalName>,
    componentProvider: ComponentProvider = new MemoryComponentProvider()
  ) {
    if (typeof (databaseIdOrApp as FirebaseApp).options === 'object') {
      // This is very likely a Firebase app object
      // TODO(b/34177605): Can we somehow use instanceof?
      const app = databaseIdOrApp as FirebaseApp;
      this._firebaseApp = app;
      this._databaseId = Firestore.databaseIdFromApp(app);
      this._persistenceKey = app.name;
      this._credentials = new FirebaseCredentialsProvider(authProvider);
    } else {
      const external = databaseIdOrApp as FirestoreDatabase;
      if (!external.projectId) {
        throw new FirestoreError(
          Code.INVALID_ARGUMENT,
          'Must provide projectId'
        );
      }

      this._databaseId = new DatabaseId(external.projectId, external.database);
      // Use a default persistenceKey that lines up with FirebaseApp.
      this._persistenceKey = '[DEFAULT]';
      this._credentials = new EmptyCredentialsProvider();
    }

    this._componentProvider = componentProvider;
    this._settings = new FirestoreSettings({});
  }

  get _dataReader(): UserDataReader {
    debugAssert(
      !!this._firestoreClient,
      'Cannot obtain UserDataReader before instance is intitialized'
    );
    if (!this._userDataReader) {
      // Lazy initialize UserDataReader once the settings are frozen
      this._userDataReader = new UserDataReader(
        this._databaseId,
        this._settings.ignoreUndefinedProperties
      );
    }
    return this._userDataReader;
  }

  settings(settingsLiteral: firestore.Settings): void {
    validateExactNumberOfArgs('Firestore.settings', arguments, 1);
    validateArgType('Firestore.settings', 'object', 1, settingsLiteral);

    const newSettings = new FirestoreSettings(settingsLiteral);
    if (this._firestoreClient && !this._settings.isEqual(newSettings)) {
      throw new FirestoreError(
        Code.FAILED_PRECONDITION,
        'Firestore has already been started and its settings can no longer ' +
          'be changed. You can only call settings() before calling any other ' +
          'methods on a Firestore object.'
      );
    }

    this._settings = newSettings;
    if (newSettings.credentials !== undefined) {
      this._credentials = makeCredentialsProvider(newSettings.credentials);
    }
  }

  enableNetwork(): Promise<void> {
    this.ensureClientConfigured();
    return this._firestoreClient!.enableNetwork();
  }

  disableNetwork(): Promise<void> {
    this.ensureClientConfigured();
    return this._firestoreClient!.disableNetwork();
  }

  enablePersistence(settings?: firestore.PersistenceSettings): Promise<void> {
    if (this._firestoreClient) {
      throw new FirestoreError(
        Code.FAILED_PRECONDITION,
        'Firestore has already been started and persistence can no longer ' +
          'be enabled. You can only call enablePersistence() before calling ' +
          'any other methods on a Firestore object.'
      );
    }

    let synchronizeTabs = false;
    let experimentalForceOwningTab = false;

    if (settings) {
      if (settings.experimentalTabSynchronization !== undefined) {
        logError(
          "The 'experimentalTabSynchronization' setting will be removed. Use 'synchronizeTabs' instead."
        );
      }
      synchronizeTabs =
        settings.synchronizeTabs ??
        settings.experimentalTabSynchronization ??
        DEFAULT_SYNCHRONIZE_TABS;

      experimentalForceOwningTab = settings.experimentalForceOwningTab
        ? settings.experimentalForceOwningTab
        : false;

      if (synchronizeTabs && experimentalForceOwningTab) {
        throw new FirestoreError(
          Code.INVALID_ARGUMENT,
          "The 'experimentalForceOwningTab' setting cannot be used with 'synchronizeTabs'."
        );
      }
    }

    return this.configureClient(this._componentProvider, {
      durable: true,
      cacheSizeBytes: this._settings.cacheSizeBytes,
      synchronizeTabs,
      forceOwningTab: experimentalForceOwningTab
    });
  }

  async clearPersistence(): Promise<void> {
    if (
      this._firestoreClient !== undefined &&
      !this._firestoreClient.clientTerminated
    ) {
      throw new FirestoreError(
        Code.FAILED_PRECONDITION,
        'Persistence can only be cleared before a Firestore instance is ' +
          'initialized or after it is terminated.'
      );
    }

    const deferred = new Deferred<void>();
    this._queue.enqueueAndForgetEvenAfterShutdown(async () => {
      try {
        await this._componentProvider.clearPersistence(
          this._databaseId,
          this._persistenceKey
        );
        deferred.resolve();
      } catch (e) {
        deferred.reject(e);
      }
    });
    return deferred.promise;
  }

  terminate(): Promise<void> {
    (this.app as _FirebaseApp)._removeServiceInstance('firestore');
    return this.INTERNAL.delete();
  }

  get _isTerminated(): boolean {
    this.ensureClientConfigured();
    return this._firestoreClient!.clientTerminated;
  }

  waitForPendingWrites(): Promise<void> {
    this.ensureClientConfigured();
    return this._firestoreClient!.waitForPendingWrites();
  }

  onSnapshotsInSync(observer: PartialObserver<void>): Unsubscribe;
  onSnapshotsInSync(onSync: () => void): Unsubscribe;
  onSnapshotsInSync(arg: unknown): Unsubscribe {
    this.ensureClientConfigured();

    if (isPartialObserver(arg)) {
      return addSnapshotsInSyncListener(
        this._firestoreClient!,
        arg as PartialObserver<void>
      );
    } else {
      validateArgType('Firestore.onSnapshotsInSync', 'function', 1, arg);
      const observer: PartialObserver<void> = {
        next: arg as () => void
      };
      return addSnapshotsInSyncListener(this._firestoreClient!, observer);
    }
  }

  loadBundle(
    bundleData: ArrayBuffer | ReadableStream<Uint8Array> | string
  ): firestore.LoadBundleTask {
    this.ensureClientConfigured();
    return this._firestoreClient!.loadBundle(bundleData);
  }

  async namedQuery(name: string): Promise<firestore.Query | null> {
    this.ensureClientConfigured();
    const namedQuery = await this._firestoreClient!.getNamedQuery(name);
    if (!namedQuery) {
      return null;
    }

    return new Query(namedQuery.query, this, null, namedQuery.readTime);
  }

  ensureClientConfigured(): FirestoreClient {
    if (!this._firestoreClient) {
      // Kick off starting the client but don't actually wait for it.
      // eslint-disable-next-line @typescript-eslint/no-floating-promises
      this.configureClient(new MemoryComponentProvider(), {
        durable: false
      });
    }
    return this._firestoreClient as FirestoreClient;
  }

  private makeDatabaseInfo(): DatabaseInfo {
    return new DatabaseInfo(
      this._databaseId,
      this._persistenceKey,
      this._settings.host,
      this._settings.ssl,
      this._settings.forceLongPolling
    );
  }

  private configureClient(
    componentProvider: ComponentProvider,
    persistenceSettings: PersistenceSettings
  ): Promise<void> {
    debugAssert(!!this._settings.host, 'FirestoreSettings.host is not set');

    debugAssert(
      !this._firestoreClient,
      'configureClient() called multiple times'
    );

    const databaseInfo = this.makeDatabaseInfo();

    this._firestoreClient = new FirestoreClient(this._credentials, this._queue);

    return this._firestoreClient.start(
      databaseInfo,
      componentProvider,
      persistenceSettings
    );
  }

  private static databaseIdFromApp(app: FirebaseApp): DatabaseId {
    if (!contains(app.options, 'projectId')) {
      throw new FirestoreError(
        Code.INVALID_ARGUMENT,
        '"projectId" not provided in firebase.initializeApp.'
      );
    }

    const projectId = app.options.projectId;
    if (!projectId || typeof projectId !== 'string') {
      throw new FirestoreError(
        Code.INVALID_ARGUMENT,
        'projectId must be a string in FirebaseApp.options'
      );
    }
    return new DatabaseId(projectId);
  }

  get app(): FirebaseApp {
    if (!this._firebaseApp) {
      throw new FirestoreError(
        Code.FAILED_PRECONDITION,
        "Firestore was not initialized using the Firebase SDK. 'app' is " +
          'not available'
      );
    }
    return this._firebaseApp;
  }

  INTERNAL = {
    delete: async (): Promise<void> => {
      // The client must be initalized to ensure that all subsequent API usage
      // throws an exception.
      this.ensureClientConfigured();
      await this._firestoreClient!.terminate();
    }
  };

  collection(pathString: string): firestore.CollectionReference {
    validateExactNumberOfArgs('Firestore.collection', arguments, 1);
    validateArgType('Firestore.collection', 'non-empty string', 1, pathString);
    this.ensureClientConfigured();
    return new CollectionReference(
      ResourcePath.fromString(pathString),
      this,
      /* converter= */ null
    );
  }

  doc(pathString: string): firestore.DocumentReference {
    validateExactNumberOfArgs('Firestore.doc', arguments, 1);
    validateArgType('Firestore.doc', 'non-empty string', 1, pathString);
    this.ensureClientConfigured();
    return DocumentReference.forPath(
      ResourcePath.fromString(pathString),
      this,
      /* converter= */ null
    );
  }

  collectionGroup(collectionId: string): firestore.Query {
    validateExactNumberOfArgs('Firestore.collectionGroup', arguments, 1);
    validateArgType(
      'Firestore.collectionGroup',
      'non-empty string',
      1,
      collectionId
    );
    if (collectionId.indexOf('/') >= 0) {
      throw new FirestoreError(
        Code.INVALID_ARGUMENT,
        `Invalid collection ID '${collectionId}' passed to function ` +
          `Firestore.collectionGroup(). Collection IDs must not contain '/'.`
      );
    }
    this.ensureClientConfigured();
    return new Query(
      newQueryForCollectionGroup(collectionId),
      this,
      /* converter= */ null
    );
  }

  runTransaction<T>(
    updateFunction: (transaction: firestore.Transaction) => Promise<T>
  ): Promise<T> {
    validateExactNumberOfArgs('Firestore.runTransaction', arguments, 1);
    validateArgType('Firestore.runTransaction', 'function', 1, updateFunction);
    return this.ensureClientConfigured().transaction(
      (transaction: InternalTransaction) => {
        return updateFunction(new Transaction(this, transaction));
      }
    );
  }

  batch(): firestore.WriteBatch {
    this.ensureClientConfigured();

    return new WriteBatch(this);
  }

  static get logLevel(): firestore.LogLevel {
    switch (getLogLevel()) {
      case LogLevel.DEBUG:
        return 'debug';
      case LogLevel.ERROR:
        return 'error';
      case LogLevel.SILENT:
        return 'silent';
      case LogLevel.WARN:
        return 'warn';
      case LogLevel.INFO:
        return 'info';
      case LogLevel.VERBOSE:
        return 'verbose';
      default:
        // The default log level is error
        return 'error';
    }
  }

  static setLogLevel(level: firestore.LogLevel): void {
    validateExactNumberOfArgs('Firestore.setLogLevel', arguments, 1);
    validateStringEnum(
      'setLogLevel',
      ['debug', 'error', 'silent', 'warn', 'info', 'verbose'],
      1,
      level
    );
    setLogLevel(level);
  }

  // Note: this is not a property because the minifier can't work correctly with
  // the way TypeScript compiler outputs properties.
  _areTimestampsInSnapshotsEnabled(): boolean {
    return this._settings.timestampsInSnapshots;
  }
}

/** Registers the listener for onSnapshotsInSync() */
export function addSnapshotsInSyncListener(
  firestoreClient: FirestoreClient,
  observer: PartialObserver<void>
): Unsubscribe {
  const errHandler = (err: Error): void => {
    throw fail('Uncaught Error in onSnapshotsInSync');
  };
  const asyncObserver = new AsyncObserver<void>({
    next: () => {
      if (observer.next) {
        observer.next();
      }
    },
    error: errHandler
  });
  firestoreClient.addSnapshotsInSyncListener(asyncObserver);
  return () => {
    asyncObserver.mute();
    firestoreClient.removeSnapshotsInSyncListener(asyncObserver);
  };
}

/**
 * A reference to a transaction.
 */
export class Transaction implements firestore.Transaction {
  constructor(
    private _firestore: Firestore,
    private _transaction: InternalTransaction
  ) {}

  get<T>(
    documentRef: firestore.DocumentReference<T>
  ): Promise<firestore.DocumentSnapshot<T>> {
    validateExactNumberOfArgs('Transaction.get', arguments, 1);
    const ref = validateReference(
      'Transaction.get',
      documentRef,
      this._firestore
    );
    return this._transaction
      .lookup([ref._key])
      .then((docs: MaybeDocument[]) => {
        if (!docs || docs.length !== 1) {
          return fail('Mismatch in docs returned from document lookup.');
        }
        const doc = docs[0];
        if (doc instanceof NoDocument) {
          return new DocumentSnapshot<T>(
            this._firestore,
            ref._key,
            null,
            /* fromCache= */ false,
            /* hasPendingWrites= */ false,
            ref._converter
          );
        } else if (doc instanceof Document) {
          return new DocumentSnapshot<T>(
            this._firestore,
            ref._key,
            doc,
            /* fromCache= */ false,
            /* hasPendingWrites= */ false,
            ref._converter
          );
        } else {
          throw fail(
            `BatchGetDocumentsRequest returned unexpected document type: ${doc.constructor.name}`
          );
        }
      });
  }

  set<T>(
    documentRef: DocumentReference<T>,
    data: Partial<T>,
    options: firestore.SetOptions
  ): Transaction;
  set<T>(documentRef: DocumentReference<T>, data: T): Transaction;
  set<T>(
    documentRef: firestore.DocumentReference<T>,
    value: T | Partial<T>,
    options?: firestore.SetOptions
  ): Transaction {
    validateBetweenNumberOfArgs('Transaction.set', arguments, 2, 3);
    const ref = validateReference(
      'Transaction.set',
      documentRef,
      this._firestore
    );
    options = validateSetOptions('Transaction.set', options);
    const convertedValue = applyFirestoreDataConverter(
      ref._converter,
      value,
      options
    );
    const parsed = parseSetData(
      this._firestore._dataReader,
      'Transaction.set',
      ref._key,
      convertedValue,
      ref._converter !== null,
      options
    );
    this._transaction.set(ref._key, parsed);
    return this;
  }

  update(
    documentRef: firestore.DocumentReference<unknown>,
    value: firestore.UpdateData
  ): Transaction;
  update(
    documentRef: firestore.DocumentReference<unknown>,
    field: string | ExternalFieldPath,
    value: unknown,
    ...moreFieldsAndValues: unknown[]
  ): Transaction;
  update(
    documentRef: firestore.DocumentReference<unknown>,
    fieldOrUpdateData: string | ExternalFieldPath | firestore.UpdateData,
    value?: unknown,
    ...moreFieldsAndValues: unknown[]
  ): Transaction {
    let ref;
    let parsed;

    if (
      typeof fieldOrUpdateData === 'string' ||
      fieldOrUpdateData instanceof ExternalFieldPath
    ) {
      validateAtLeastNumberOfArgs('Transaction.update', arguments, 3);
      ref = validateReference(
        'Transaction.update',
        documentRef,
        this._firestore
      );
      parsed = parseUpdateVarargs(
        this._firestore._dataReader,
        'Transaction.update',
        ref._key,
        fieldOrUpdateData,
        value,
        moreFieldsAndValues
      );
    } else {
      validateExactNumberOfArgs('Transaction.update', arguments, 2);
      ref = validateReference(
        'Transaction.update',
        documentRef,
        this._firestore
      );
      parsed = parseUpdateData(
        this._firestore._dataReader,
        'Transaction.update',
        ref._key,
        fieldOrUpdateData
      );
    }

    this._transaction.update(ref._key, parsed);
    return this;
  }

  delete(documentRef: firestore.DocumentReference<unknown>): Transaction {
    validateExactNumberOfArgs('Transaction.delete', arguments, 1);
    const ref = validateReference(
      'Transaction.delete',
      documentRef,
      this._firestore
    );
    this._transaction.delete(ref._key);
    return this;
  }
}

export class WriteBatch implements firestore.WriteBatch {
  private _mutations = [] as Mutation[];
  private _committed = false;

  constructor(private _firestore: Firestore) {}

  set<T>(
    documentRef: DocumentReference<T>,
    data: Partial<T>,
    options: firestore.SetOptions
  ): WriteBatch;
  set<T>(documentRef: DocumentReference<T>, data: T): WriteBatch;
  set<T>(
    documentRef: firestore.DocumentReference<T>,
    value: T | Partial<T>,
    options?: firestore.SetOptions
  ): WriteBatch {
    validateBetweenNumberOfArgs('WriteBatch.set', arguments, 2, 3);
    this.verifyNotCommitted();
    const ref = validateReference(
      'WriteBatch.set',
      documentRef,
      this._firestore
    );
    options = validateSetOptions('WriteBatch.set', options);
    const convertedValue = applyFirestoreDataConverter(
      ref._converter,
      value,
      options
    );
    const parsed = parseSetData(
      this._firestore._dataReader,
      'WriteBatch.set',
      ref._key,
      convertedValue,
      ref._converter !== null,
      options
    );
    this._mutations = this._mutations.concat(
      parsed.toMutations(ref._key, Precondition.none())
    );
    return this;
  }

  update(
    documentRef: firestore.DocumentReference<unknown>,
    value: firestore.UpdateData
  ): WriteBatch;
  update(
    documentRef: firestore.DocumentReference<unknown>,
    field: string | ExternalFieldPath,
    value: unknown,
    ...moreFieldsAndValues: unknown[]
  ): WriteBatch;
  update(
    documentRef: firestore.DocumentReference<unknown>,
    fieldOrUpdateData: string | ExternalFieldPath | firestore.UpdateData,
    value?: unknown,
    ...moreFieldsAndValues: unknown[]
  ): WriteBatch {
    this.verifyNotCommitted();

    let ref;
    let parsed;

    if (
      typeof fieldOrUpdateData === 'string' ||
      fieldOrUpdateData instanceof ExternalFieldPath
    ) {
      validateAtLeastNumberOfArgs('WriteBatch.update', arguments, 3);
      ref = validateReference(
        'WriteBatch.update',
        documentRef,
        this._firestore
      );
      parsed = parseUpdateVarargs(
        this._firestore._dataReader,
        'WriteBatch.update',
        ref._key,
        fieldOrUpdateData,
        value,
        moreFieldsAndValues
      );
    } else {
      validateExactNumberOfArgs('WriteBatch.update', arguments, 2);
      ref = validateReference(
        'WriteBatch.update',
        documentRef,
        this._firestore
      );
      parsed = parseUpdateData(
        this._firestore._dataReader,
        'WriteBatch.update',
        ref._key,
        fieldOrUpdateData
      );
    }

    this._mutations = this._mutations.concat(
      parsed.toMutations(ref._key, Precondition.exists(true))
    );
    return this;
  }

  delete(documentRef: firestore.DocumentReference<unknown>): WriteBatch {
    validateExactNumberOfArgs('WriteBatch.delete', arguments, 1);
    this.verifyNotCommitted();
    const ref = validateReference(
      'WriteBatch.delete',
      documentRef,
      this._firestore
    );
    this._mutations = this._mutations.concat(
      new DeleteMutation(ref._key, Precondition.none())
    );
    return this;
  }

  commit(): Promise<void> {
    this.verifyNotCommitted();
    this._committed = true;
    if (this._mutations.length > 0) {
      return this._firestore.ensureClientConfigured().write(this._mutations);
    }

    return Promise.resolve();
  }

  private verifyNotCommitted(): void {
    if (this._committed) {
      throw new FirestoreError(
        Code.FAILED_PRECONDITION,
        'A write batch can no longer be used after commit() ' +
          'has been called.'
      );
    }
  }
}

/**
 * A reference to a particular document in a collection in the database.
 */
export class DocumentReference<T = firestore.DocumentData>
  extends DocumentKeyReference<T>
  implements firestore.DocumentReference<T> {
  private _firestoreClient: FirestoreClient;

  constructor(
    public _key: DocumentKey,
    readonly firestore: Firestore,
    readonly _converter: firestore.FirestoreDataConverter<T> | null
  ) {
    super(firestore._databaseId, _key, _converter);
    this._firestoreClient = this.firestore.ensureClientConfigured();
  }

  static forPath<U>(
    path: ResourcePath,
    firestore: Firestore,
    converter: firestore.FirestoreDataConverter<U> | null
  ): DocumentReference<U> {
    if (path.length % 2 !== 0) {
      throw new FirestoreError(
        Code.INVALID_ARGUMENT,
        'Invalid document reference. Document ' +
          'references must have an even number of segments, but ' +
          `${path.canonicalString()} has ${path.length}`
      );
    }
    return new DocumentReference(new DocumentKey(path), firestore, converter);
  }

  get id(): string {
    return this._key.path.lastSegment();
  }

  get parent(): firestore.CollectionReference<T> {
    return new CollectionReference(
      this._key.path.popLast(),
      this.firestore,
      this._converter
    );
  }

  get path(): string {
    return this._key.path.canonicalString();
  }

  collection(
    pathString: string
  ): firestore.CollectionReference<firestore.DocumentData> {
    validateExactNumberOfArgs('DocumentReference.collection', arguments, 1);
    validateArgType(
      'DocumentReference.collection',
      'non-empty string',
      1,
      pathString
    );
    if (!pathString) {
      throw new FirestoreError(
        Code.INVALID_ARGUMENT,
        'Must provide a non-empty collection name to collection()'
      );
    }
    const path = ResourcePath.fromString(pathString);
    return new CollectionReference(
      this._key.path.child(path),
      this.firestore,
      /* converter= */ null
    );
  }

  isEqual(other: firestore.DocumentReference<T>): boolean {
    if (!(other instanceof DocumentReference)) {
      throw invalidClassError('isEqual', 'DocumentReference', 1, other);
    }
    return (
      this.firestore === other.firestore &&
      this._key.isEqual(other._key) &&
      this._converter === other._converter
    );
  }

  set(value: Partial<T>, options: firestore.SetOptions): Promise<void>;
  set(value: T): Promise<void>;
  set(value: T | Partial<T>, options?: firestore.SetOptions): Promise<void> {
    validateBetweenNumberOfArgs('DocumentReference.set', arguments, 1, 2);
    options = validateSetOptions('DocumentReference.set', options);
    const convertedValue = applyFirestoreDataConverter(
      this._converter,
      value,
      options
    );
    const parsed = parseSetData(
      this.firestore._dataReader,
      'DocumentReference.set',
      this._key,
      convertedValue,
      this._converter !== null,
      options
    );
    return this._firestoreClient.write(
      parsed.toMutations(this._key, Precondition.none())
    );
  }

  update(value: firestore.UpdateData): Promise<void>;
  update(
    field: string | ExternalFieldPath,
    value: unknown,
    ...moreFieldsAndValues: unknown[]
  ): Promise<void>;
  update(
    fieldOrUpdateData: string | ExternalFieldPath | firestore.UpdateData,
    value?: unknown,
    ...moreFieldsAndValues: unknown[]
  ): Promise<void> {
    let parsed;

    if (
      typeof fieldOrUpdateData === 'string' ||
      fieldOrUpdateData instanceof ExternalFieldPath
    ) {
      validateAtLeastNumberOfArgs('DocumentReference.update', arguments, 2);
      parsed = parseUpdateVarargs(
        this.firestore._dataReader,
        'DocumentReference.update',
        this._key,
        fieldOrUpdateData,
        value,
        moreFieldsAndValues
      );
    } else {
      validateExactNumberOfArgs('DocumentReference.update', arguments, 1);
      parsed = parseUpdateData(
        this.firestore._dataReader,
        'DocumentReference.update',
        this._key,
        fieldOrUpdateData
      );
    }

    return this._firestoreClient.write(
      parsed.toMutations(this._key, Precondition.exists(true))
    );
  }

  delete(): Promise<void> {
    validateExactNumberOfArgs('DocumentReference.delete', arguments, 0);
    return this._firestoreClient.write([
      new DeleteMutation(this._key, Precondition.none())
    ]);
  }

  onSnapshot(
    observer: PartialObserver<firestore.DocumentSnapshot<T>>
  ): Unsubscribe;
  onSnapshot(
    options: firestore.SnapshotListenOptions,
    observer: PartialObserver<firestore.DocumentSnapshot<T>>
  ): Unsubscribe;
  onSnapshot(
    onNext: NextFn<firestore.DocumentSnapshot<T>>,
    onError?: ErrorFn,
    onCompletion?: CompleteFn
  ): Unsubscribe;
  onSnapshot(
    options: firestore.SnapshotListenOptions,
    onNext: NextFn<firestore.DocumentSnapshot<T>>,
    onError?: ErrorFn,
    onCompletion?: CompleteFn
  ): Unsubscribe;

  onSnapshot(...args: unknown[]): Unsubscribe {
    validateBetweenNumberOfArgs(
      'DocumentReference.onSnapshot',
      arguments,
      1,
      4
    );
    let options: firestore.SnapshotListenOptions = {
      includeMetadataChanges: false
    };
    let currArg = 0;
    if (
      typeof args[currArg] === 'object' &&
      !isPartialObserver(args[currArg])
    ) {
      options = args[currArg] as firestore.SnapshotListenOptions;
      validateOptionNames('DocumentReference.onSnapshot', options, [
        'includeMetadataChanges'
      ]);
      validateNamedOptionalType(
        'DocumentReference.onSnapshot',
        'boolean',
        'includeMetadataChanges',
        options.includeMetadataChanges
      );
      currArg++;
    }

    const internalOptions = {
      includeMetadataChanges: options.includeMetadataChanges
    };

    if (isPartialObserver(args[currArg])) {
      const userObserver = args[currArg] as PartialObserver<
        firestore.DocumentSnapshot<T>
      >;
      args[currArg] = userObserver.next?.bind(userObserver);
      args[currArg + 1] = userObserver.error?.bind(userObserver);
      args[currArg + 2] = userObserver.complete?.bind(userObserver);
    } else {
      validateArgType(
        'DocumentReference.onSnapshot',
        'function',
        currArg,
        args[currArg]
      );
      validateOptionalArgType(
        'DocumentReference.onSnapshot',
        'function',
        currArg + 1,
        args[currArg + 1]
      );
      validateOptionalArgType(
        'DocumentReference.onSnapshot',
        'function',
        currArg + 2,
        args[currArg + 2]
      );
    }

    const observer: PartialObserver<ViewSnapshot> = {
      next: snapshot => {
        if (args[currArg]) {
          (args[currArg] as NextFn<firestore.DocumentSnapshot<T>>)(
            this._convertToDocSnapshot(snapshot)
          );
        }
      },
      error: args[currArg + 1] as ErrorFn,
      complete: args[currArg + 2] as CompleteFn
    };

    return addDocSnapshotListener(
      this._firestoreClient,
      this._key,
      internalOptions,
      observer
    );
  }

  get(options?: firestore.GetOptions): Promise<firestore.DocumentSnapshot<T>> {
    validateBetweenNumberOfArgs('DocumentReference.get', arguments, 0, 1);
    validateGetOptions('DocumentReference.get', options);

    if (options && options.source === 'cache') {
      return this.firestore
        .ensureClientConfigured()
        .getDocumentFromLocalCache(this._key)
        .then(
          doc =>
            new DocumentSnapshot(
              this.firestore,
              this._key,
              doc,
              /*fromCache=*/ true,
              doc instanceof Document ? doc.hasLocalMutations : false,
              this._converter
            )
        );
    } else {
      return getDocViaSnapshotListener(
        this._firestoreClient,
        this._key,
        options
      ).then(snapshot => this._convertToDocSnapshot(snapshot));
    }
  }

  withConverter<U>(
    converter: firestore.FirestoreDataConverter<U>
  ): firestore.DocumentReference<U> {
    return new DocumentReference<U>(this._key, this.firestore, converter);
  }

  /**
   * Converts a ViewSnapshot that contains the current document to a
   * DocumentSnapshot.
   */
  private _convertToDocSnapshot(snapshot: ViewSnapshot): DocumentSnapshot<T> {
    debugAssert(
      snapshot.docs.size <= 1,
      'Too many documents returned on a document query'
    );
    const doc = snapshot.docs.get(this._key);

    return new DocumentSnapshot(
      this.firestore,
      this._key,
      doc,
      snapshot.fromCache,
      snapshot.hasPendingWrites,
      this._converter
    );
  }
}

/** Registers an internal snapshot listener for `ref`. */
export function addDocSnapshotListener(
  firestoreClient: FirestoreClient,
  key: DocumentKey,
  options: ListenOptions,
  observer: PartialObserver<ViewSnapshot>
): Unsubscribe {
  let errHandler = (err: Error): void => {
    console.error('Uncaught Error in onSnapshot:', err);
  };
  if (observer.error) {
    errHandler = observer.error.bind(observer);
  }

  const asyncObserver = new AsyncObserver<ViewSnapshot>({
    next: snapshot => {
      if (observer.next) {
        observer.next(snapshot);
      }
    },
    error: errHandler
  });
  const internalListener = firestoreClient.listen(
    newQueryForPath(key.path),
    asyncObserver,
    options
  );

  return () => {
    asyncObserver.mute();
    firestoreClient.unlisten(internalListener);
  };
}

/**
 * Retrieves a latency-compensated document from the backend via a
 * SnapshotListener.
 */
export function getDocViaSnapshotListener(
  firestoreClient: FirestoreClient,
  key: DocumentKey,
  options?: firestore.GetOptions
): Promise<ViewSnapshot> {
  const result = new Deferred<ViewSnapshot>();
  const unlisten = addDocSnapshotListener(
    firestoreClient,
    key,
    {
      includeMetadataChanges: true,
      waitForSyncWhenOnline: true
    },
    {
      next: (snap: ViewSnapshot) => {
        // Remove query first before passing event to user to avoid
        // user actions affecting the now stale query.
        unlisten();

        const exists = snap.docs.has(key);
        if (!exists && snap.fromCache) {
          // TODO(dimond): If we're online and the document doesn't
          // exist then we resolve with a doc.exists set to false. If
          // we're offline however, we reject the Promise in this
          // case. Two options: 1) Cache the negative response from
          // the server so we can deliver that even when you're
          // offline 2) Actually reject the Promise in the online case
          // if the document doesn't exist.
          result.reject(
            new FirestoreError(
              Code.UNAVAILABLE,
              'Failed to get document because the client is ' + 'offline.'
            )
          );
        } else if (
          exists &&
          snap.fromCache &&
          options &&
          options.source === 'server'
        ) {
          result.reject(
            new FirestoreError(
              Code.UNAVAILABLE,
              'Failed to get document from server. (However, this ' +
                'document does exist in the local cache. Run again ' +
                'without setting source to "server" to ' +
                'retrieve the cached document.)'
            )
          );
        } else {
          result.resolve(snap);
        }
      },
      error: e => result.reject(e)
    }
  );
  return result.promise;
}

export class SnapshotMetadata implements firestore.SnapshotMetadata {
  constructor(
    readonly hasPendingWrites: boolean,
    readonly fromCache: boolean
  ) {}

  isEqual(other: firestore.SnapshotMetadata): boolean {
    return (
      this.hasPendingWrites === other.hasPendingWrites &&
      this.fromCache === other.fromCache
    );
  }
}

/**
 * Options interface that can be provided to configure the deserialization of
 * DocumentSnapshots.
 */
export interface SnapshotOptions extends firestore.SnapshotOptions {}

export class DocumentSnapshot<T = firestore.DocumentData>
  implements firestore.DocumentSnapshot<T> {
  constructor(
    private _firestore: Firestore,
    private _key: DocumentKey,
    public _document: Document | null,
    private _fromCache: boolean,
    private _hasPendingWrites: boolean,
    private readonly _converter: firestore.FirestoreDataConverter<T> | null
  ) {}

  data(options?: firestore.SnapshotOptions): T | undefined {
    validateBetweenNumberOfArgs('DocumentSnapshot.data', arguments, 0, 1);
    options = validateSnapshotOptions('DocumentSnapshot.data', options);
    if (!this._document) {
      return undefined;
    } else {
      // We only want to use the converter and create a new DocumentSnapshot
      // if a converter has been provided.
      if (this._converter) {
        const snapshot = new QueryDocumentSnapshot(
          this._firestore,
          this._key,
          this._document,
          this._fromCache,
          this._hasPendingWrites,
          /* converter= */ null
        );
        return this._converter.fromFirestore(snapshot, options);
      } else {
        const userDataWriter = new UserDataWriter(
          this._firestore._databaseId,
          this._firestore._areTimestampsInSnapshotsEnabled(),
          options.serverTimestamps || 'none',
          key =>
            new DocumentReference(key, this._firestore, /* converter= */ null)
        );
        return userDataWriter.convertValue(this._document.toProto()) as T;
      }
    }
  }

  get(
    fieldPath: string | ExternalFieldPath,
    options?: firestore.SnapshotOptions
  ): unknown {
    validateBetweenNumberOfArgs('DocumentSnapshot.get', arguments, 1, 2);
    options = validateSnapshotOptions('DocumentSnapshot.get', options);
    if (this._document) {
      const value = this._document
        .data()
        .field(
          fieldPathFromArgument('DocumentSnapshot.get', fieldPath, this._key)
        );
      if (value !== null) {
        const userDataWriter = new UserDataWriter(
          this._firestore._databaseId,
          this._firestore._areTimestampsInSnapshotsEnabled(),
          options.serverTimestamps || 'none',
          key => new DocumentReference(key, this._firestore, this._converter)
        );
        return userDataWriter.convertValue(value);
      }
    }
    return undefined;
  }

  get id(): string {
    return this._key.path.lastSegment();
  }

  get ref(): firestore.DocumentReference<T> {
    return new DocumentReference<T>(
      this._key,
      this._firestore,
      this._converter
    );
  }

  get exists(): boolean {
    return this._document !== null;
  }

  get metadata(): firestore.SnapshotMetadata {
    return new SnapshotMetadata(this._hasPendingWrites, this._fromCache);
  }

  isEqual(other: firestore.DocumentSnapshot<T>): boolean {
    if (!(other instanceof DocumentSnapshot)) {
      throw invalidClassError('isEqual', 'DocumentSnapshot', 1, other);
    }
    return (
      this._firestore === other._firestore &&
      this._fromCache === other._fromCache &&
      this._key.isEqual(other._key) &&
      (this._document === null
        ? other._document === null
        : this._document.isEqual(other._document)) &&
      this._converter === other._converter
    );
  }
}

export class QueryDocumentSnapshot<T = firestore.DocumentData>
  extends DocumentSnapshot<T>
  implements firestore.QueryDocumentSnapshot<T> {
  data(options?: SnapshotOptions): T {
    const data = super.data(options);
    debugAssert(
      data !== undefined,
      'Document in a QueryDocumentSnapshot should exist'
    );
    return data;
  }
}

export function newQueryFilter(
  query: InternalQuery,
  methodName: string,
  dataReader: UserDataReader,
  databaseId: DatabaseId,
  fieldPath: FieldPath,
  op: Operator,
  value: unknown
): FieldFilter {
  let fieldValue: api.Value;
  if (fieldPath.isKeyField()) {
    if (op === Operator.ARRAY_CONTAINS || op === Operator.ARRAY_CONTAINS_ANY) {
      throw new FirestoreError(
        Code.INVALID_ARGUMENT,
        `Invalid Query. You can't perform '${op}' ` +
          'queries on FieldPath.documentId().'
      );
    } else if (op === Operator.IN) {
      validateDisjunctiveFilterElements(value, op);
      const referenceList: api.Value[] = [];
      for (const arrayValue of value as api.Value[]) {
        referenceList.push(parseDocumentIdValue(databaseId, query, arrayValue));
      }
      fieldValue = { arrayValue: { values: referenceList } };
    } else {
      fieldValue = parseDocumentIdValue(databaseId, query, value);
    }
  } else {
    if (op === Operator.IN || op === Operator.ARRAY_CONTAINS_ANY) {
      validateDisjunctiveFilterElements(value, op);
    }
    fieldValue = parseQueryValue(
      dataReader,
      methodName,
      value,
      op === Operator.IN
    );
  }
  const filter = FieldFilter.create(fieldPath, op, fieldValue);
  validateNewFilter(query, filter);
  return filter;
}

export function newQueryOrderBy(
  query: InternalQuery,
  fieldPath: FieldPath,
  direction: Direction
): OrderBy {
  if (query.startAt !== null) {
    throw new FirestoreError(
      Code.INVALID_ARGUMENT,
      'Invalid query. You must not call startAt() or startAfter() before ' +
        'calling orderBy().'
    );
  }
  if (query.endAt !== null) {
    throw new FirestoreError(
      Code.INVALID_ARGUMENT,
      'Invalid query. You must not call endAt() or endBefore() before ' +
        'calling orderBy().'
    );
  }
  const orderBy = new OrderBy(fieldPath, direction);
  validateNewOrderBy(query, orderBy);
  return orderBy;
}

/**
 * Create a Bound from a query and a document.
 *
 * Note that the Bound will always include the key of the document
 * and so only the provided document will compare equal to the returned
 * position.
 *
 * Will throw if the document does not contain all fields of the order by
 * of the query or if any of the fields in the order by are an uncommitted
 * server timestamp.
 */
export function newQueryBoundFromDocument(
  query: InternalQuery,
  databaseId: DatabaseId,
  methodName: string,
  doc: Document | null,
  before: boolean
): Bound {
  if (!doc) {
    throw new FirestoreError(
      Code.NOT_FOUND,
      `Can't use a DocumentSnapshot that doesn't exist for ` +
        `${methodName}().`
    );
  }

  const components: api.Value[] = [];

  // Because people expect to continue/end a query at the exact document
  // provided, we need to use the implicit sort order rather than the explicit
  // sort order, because it's guaranteed to contain the document key. That way
  // the position becomes unambiguous and the query continues/ends exactly at
  // the provided document. Without the key (by using the explicit sort
  // orders), multiple documents could match the position, yielding duplicate
  // results.
  for (const orderBy of queryOrderBy(query)) {
    if (orderBy.field.isKeyField()) {
      components.push(refValue(databaseId, doc.key));
    } else {
      const value = doc.field(orderBy.field);
      if (isServerTimestamp(value)) {
        throw new FirestoreError(
          Code.INVALID_ARGUMENT,
          'Invalid query. You are trying to start or end a query using a ' +
            'document for which the field "' +
            orderBy.field +
            '" is an uncommitted server timestamp. (Since the value of ' +
            'this field is unknown, you cannot start/end a query with it.)'
        );
      } else if (value !== null) {
        components.push(value);
      } else {
        const field = orderBy.field.canonicalString();
        throw new FirestoreError(
          Code.INVALID_ARGUMENT,
          `Invalid query. You are trying to start or end a query using a ` +
            `document for which the field '${field}' (used as the ` +
            `orderBy) does not exist.`
        );
      }
    }
  }
  return new Bound(components, before);
}

/**
 * Converts a list of field values to a Bound for the given query.
 */
export function newQueryBoundFromFields(
  query: InternalQuery,
  databaseId: DatabaseId,
  dataReader: UserDataReader,
  methodName: string,
  values: unknown[],
  before: boolean
): Bound {
  // Use explicit order by's because it has to match the query the user made
  const orderBy = query.explicitOrderBy;
  if (values.length > orderBy.length) {
    throw new FirestoreError(
      Code.INVALID_ARGUMENT,
      `Too many arguments provided to ${methodName}(). ` +
        `The number of arguments must be less than or equal to the ` +
        `number of orderBy() clauses`
    );
  }

  const components: api.Value[] = [];
  for (let i = 0; i < values.length; i++) {
    const rawValue = values[i];
    const orderByComponent = orderBy[i];
    if (orderByComponent.field.isKeyField()) {
      if (typeof rawValue !== 'string') {
        throw new FirestoreError(
          Code.INVALID_ARGUMENT,
          `Invalid query. Expected a string for document ID in ` +
            `${methodName}(), but got a ${typeof rawValue}`
        );
      }
      if (!isCollectionGroupQuery(query) && rawValue.indexOf('/') !== -1) {
        throw new FirestoreError(
          Code.INVALID_ARGUMENT,
          `Invalid query. When querying a collection and ordering by FieldPath.documentId(), ` +
            `the value passed to ${methodName}() must be a plain document ID, but ` +
            `'${rawValue}' contains a slash.`
        );
      }
      const path = query.path.child(ResourcePath.fromString(rawValue));
      if (!DocumentKey.isDocumentKey(path)) {
        throw new FirestoreError(
          Code.INVALID_ARGUMENT,
          `Invalid query. When querying a collection group and ordering by ` +
            `FieldPath.documentId(), the value passed to ${methodName}() must result in a ` +
            `valid document path, but '${path}' is not because it contains an odd number ` +
            `of segments.`
        );
      }
      const key = new DocumentKey(path);
      components.push(refValue(databaseId, key));
    } else {
      const wrapped = parseQueryValue(dataReader, methodName, rawValue);
      components.push(wrapped);
    }
  }

  return new Bound(components, before);
}

/**
 * Parses the given documentIdValue into a ReferenceValue, throwing
 * appropriate errors if the value is anything other than a DocumentReference
 * or String, or if the string is malformed.
 */
function parseDocumentIdValue(
  databaseId: DatabaseId,
  query: InternalQuery,
  documentIdValue: unknown
): api.Value {
  if (typeof documentIdValue === 'string') {
    if (documentIdValue === '') {
      throw new FirestoreError(
        Code.INVALID_ARGUMENT,
        'Invalid query. When querying with FieldPath.documentId(), you ' +
          'must provide a valid document ID, but it was an empty string.'
      );
    }
    if (!isCollectionGroupQuery(query) && documentIdValue.indexOf('/') !== -1) {
      throw new FirestoreError(
        Code.INVALID_ARGUMENT,
        `Invalid query. When querying a collection by ` +
          `FieldPath.documentId(), you must provide a plain document ID, but ` +
          `'${documentIdValue}' contains a '/' character.`
      );
    }
    const path = query.path.child(ResourcePath.fromString(documentIdValue));
    if (!DocumentKey.isDocumentKey(path)) {
      throw new FirestoreError(
        Code.INVALID_ARGUMENT,
        `Invalid query. When querying a collection group by ` +
          `FieldPath.documentId(), the value provided must result in a valid document path, ` +
          `but '${path}' is not because it has an odd number of segments (${path.length}).`
      );
    }
    return refValue(databaseId, new DocumentKey(path));
  } else if (documentIdValue instanceof DocumentKeyReference) {
    return refValue(databaseId, documentIdValue._key);
  } else {
    throw new FirestoreError(
      Code.INVALID_ARGUMENT,
      `Invalid query. When querying with FieldPath.documentId(), you must provide a valid ` +
        `string or a DocumentReference, but it was: ` +
        `${valueDescription(documentIdValue)}.`
    );
  }
}

/**
 * Validates that the value passed into a disjunctrive filter satisfies all
 * array requirements.
 */
function validateDisjunctiveFilterElements(
  value: unknown,
  operator: Operator
): void {
  if (!Array.isArray(value) || value.length === 0) {
    throw new FirestoreError(
      Code.INVALID_ARGUMENT,
      'Invalid Query. A non-empty array is required for ' +
        `'${operator.toString()}' filters.`
    );
  }
  if (value.length > 10) {
    throw new FirestoreError(
      Code.INVALID_ARGUMENT,
      `Invalid Query. '${operator.toString()}' filters support a ` +
        'maximum of 10 elements in the value array.'
    );
  }
  if (value.indexOf(null) >= 0) {
    throw new FirestoreError(
      Code.INVALID_ARGUMENT,
      `Invalid Query. '${operator.toString()}' filters cannot contain 'null' ` +
        'in the value array.'
    );
  }
  if (value.filter(element => Number.isNaN(element)).length > 0) {
    throw new FirestoreError(
      Code.INVALID_ARGUMENT,
      `Invalid Query. '${operator.toString()}' filters cannot contain 'NaN' ` +
        'in the value array.'
    );
  }
}

function validateNewFilter(query: InternalQuery, filter: Filter): void {
  if (filter instanceof FieldFilter) {
    const arrayOps = [Operator.ARRAY_CONTAINS, Operator.ARRAY_CONTAINS_ANY];
    const disjunctiveOps = [Operator.IN, Operator.ARRAY_CONTAINS_ANY];
    const isArrayOp = arrayOps.indexOf(filter.op) >= 0;
    const isDisjunctiveOp = disjunctiveOps.indexOf(filter.op) >= 0;

    if (filter.isInequality()) {
      const existingField = query.getInequalityFilterField();
      if (existingField !== null && !existingField.isEqual(filter.field)) {
        throw new FirestoreError(
          Code.INVALID_ARGUMENT,
          'Invalid query. All where filters with an inequality' +
            ' (<, <=, >, or >=) must be on the same field. But you have' +
            ` inequality filters on '${existingField.toString()}'` +
            ` and '${filter.field.toString()}'`
        );
      }

      const firstOrderByField = query.getFirstOrderByField();
      if (firstOrderByField !== null) {
        validateOrderByAndInequalityMatch(
          query,
          filter.field,
          firstOrderByField
        );
      }
    } else if (isDisjunctiveOp || isArrayOp) {
      // You can have at most 1 disjunctive filter and 1 array filter. Check if
      // the new filter conflicts with an existing one.
      let conflictingOp: Operator | null = null;
      if (isDisjunctiveOp) {
        conflictingOp = query.findFilterOperator(disjunctiveOps);
      }
      if (conflictingOp === null && isArrayOp) {
        conflictingOp = query.findFilterOperator(arrayOps);
      }
      if (conflictingOp !== null) {
        // We special case when it's a duplicate op to give a slightly clearer error message.
        if (conflictingOp === filter.op) {
          throw new FirestoreError(
            Code.INVALID_ARGUMENT,
            'Invalid query. You cannot use more than one ' +
              `'${filter.op.toString()}' filter.`
          );
        } else {
          throw new FirestoreError(
            Code.INVALID_ARGUMENT,
            `Invalid query. You cannot use '${filter.op.toString()}' filters ` +
              `with '${conflictingOp.toString()}' filters.`
          );
        }
      }
    }
  }
}

function validateNewOrderBy(query: InternalQuery, orderBy: OrderBy): void {
  if (query.getFirstOrderByField() === null) {
    // This is the first order by. It must match any inequality.
    const inequalityField = query.getInequalityFilterField();
    if (inequalityField !== null) {
      validateOrderByAndInequalityMatch(query, inequalityField, orderBy.field);
    }
  }
}

function validateOrderByAndInequalityMatch(
  baseQuery: InternalQuery,
  inequality: FieldPath,
  orderBy: FieldPath
): void {
  if (!orderBy.isEqual(inequality)) {
    throw new FirestoreError(
      Code.INVALID_ARGUMENT,
      `Invalid query. You have a where filter with an inequality ` +
        `(<, <=, >, or >=) on field '${inequality.toString()}' ` +
        `and so you must also use '${inequality.toString()}' ` +
        `as your first orderBy(), but your first orderBy() ` +
        `is on field '${orderBy.toString()}' instead.`
    );
  }
}

export function validateHasExplicitOrderByForLimitToLast(
  query: InternalQuery
): void {
  if (query.hasLimitToLast() && query.explicitOrderBy.length === 0) {
    throw new FirestoreError(
      Code.UNIMPLEMENTED,
      'limitToLast() queries require specifying at least one orderBy() clause'
    );
  }
}

export class Query<T = firestore.DocumentData> implements firestore.Query<T> {
  constructor(
    public _query: InternalQuery,
    readonly firestore: Firestore,
<<<<<<< HEAD
    protected readonly _converter: firestore.FirestoreDataConverter<T> | null,
    private _readFrom?: SnapshotVersion
  ) {
    super(firestore._databaseId, firestore._dataReader, _query);
  }
=======
    protected readonly _converter: firestore.FirestoreDataConverter<T> | null
  ) {}
>>>>>>> a9bf16c6

  where(
    field: string | ExternalFieldPath,
    opStr: firestore.WhereFilterOp,
    value: unknown
  ): firestore.Query<T> {
    validateExactNumberOfArgs('Query.where', arguments, 3);
    validateDefined('Query.where', 3, value);

    // Enumerated from the WhereFilterOp type in index.d.ts.
    const whereFilterOpEnums = [
      Operator.LESS_THAN,
      Operator.LESS_THAN_OR_EQUAL,
      Operator.EQUAL,
      Operator.GREATER_THAN_OR_EQUAL,
      Operator.GREATER_THAN,
      Operator.ARRAY_CONTAINS,
      Operator.IN,
      Operator.ARRAY_CONTAINS_ANY
    ];
    const op = validateStringEnum('Query.where', whereFilterOpEnums, 2, opStr);
    const fieldPath = fieldPathFromArgument('Query.where', field);
    const filter = newQueryFilter(
      this._query,
      'Query.where',
      this.firestore._dataReader,
      this.firestore._databaseId,
      fieldPath,
      op,
      value
    );
    return new Query(
      queryWithAddedFilter(this._query, filter),
      this.firestore,
      this._converter
    );
  }

  orderBy(
    field: string | ExternalFieldPath,
    directionStr?: firestore.OrderByDirection
  ): firestore.Query<T> {
    validateBetweenNumberOfArgs('Query.orderBy', arguments, 1, 2);
    validateOptionalArgType(
      'Query.orderBy',
      'non-empty string',
      2,
      directionStr
    );
    let direction: Direction;
    if (directionStr === undefined || directionStr === 'asc') {
      direction = Direction.ASCENDING;
    } else if (directionStr === 'desc') {
      direction = Direction.DESCENDING;
    } else {
      throw new FirestoreError(
        Code.INVALID_ARGUMENT,
        `Function Query.orderBy() has unknown direction '${directionStr}', ` +
          `expected 'asc' or 'desc'.`
      );
    }
    const fieldPath = fieldPathFromArgument('Query.orderBy', field);
    const orderBy = newQueryOrderBy(this._query, fieldPath, direction);
    return new Query(
      queryWithAddedOrderBy(this._query, orderBy),
      this.firestore,
      this._converter
    );
  }

  limit(n: number): firestore.Query<T> {
    validateExactNumberOfArgs('Query.limit', arguments, 1);
    validateArgType('Query.limit', 'number', 1, n);
    validatePositiveNumber('Query.limit', 1, n);
    return new Query(
      queryWithLimit(this._query, n, LimitType.First),
      this.firestore,
      this._converter
    );
  }

  limitToLast(n: number): firestore.Query<T> {
    validateExactNumberOfArgs('Query.limitToLast', arguments, 1);
    validateArgType('Query.limitToLast', 'number', 1, n);
    validatePositiveNumber('Query.limitToLast', 1, n);
    return new Query(
      queryWithLimit(this._query, n, LimitType.Last),
      this.firestore,
      this._converter
    );
  }

  startAt(
    docOrField: unknown | firestore.DocumentSnapshot<unknown>,
    ...fields: unknown[]
  ): firestore.Query<T> {
    validateAtLeastNumberOfArgs('Query.startAt', arguments, 1);
    const bound = this.boundFromDocOrFields(
      'Query.startAt',
      docOrField,
      fields,
      /*before=*/ true
    );
    return new Query(
      queryWithStartAt(this._query, bound),
      this.firestore,
      this._converter
    );
  }

  startAfter(
    docOrField: unknown | firestore.DocumentSnapshot<unknown>,
    ...fields: unknown[]
  ): firestore.Query<T> {
    validateAtLeastNumberOfArgs('Query.startAfter', arguments, 1);
    const bound = this.boundFromDocOrFields(
      'Query.startAfter',
      docOrField,
      fields,
      /*before=*/ false
    );
    return new Query(
      queryWithStartAt(this._query, bound),
      this.firestore,
      this._converter
    );
  }

  endBefore(
    docOrField: unknown | firestore.DocumentSnapshot<unknown>,
    ...fields: unknown[]
  ): firestore.Query<T> {
    validateAtLeastNumberOfArgs('Query.endBefore', arguments, 1);
    const bound = this.boundFromDocOrFields(
      'Query.endBefore',
      docOrField,
      fields,
      /*before=*/ true
    );
    return new Query(
      queryWithEndAt(this._query, bound),
      this.firestore,
      this._converter
    );
  }

  endAt(
    docOrField: unknown | firestore.DocumentSnapshot<unknown>,
    ...fields: unknown[]
  ): firestore.Query<T> {
    validateAtLeastNumberOfArgs('Query.endAt', arguments, 1);
    const bound = this.boundFromDocOrFields(
      'Query.endAt',
      docOrField,
      fields,
      /*before=*/ false
    );
    return new Query(
      queryWithEndAt(this._query, bound),
      this.firestore,
      this._converter
    );
  }

  isEqual(other: firestore.Query<T>): boolean {
    if (!(other instanceof Query)) {
      throw invalidClassError('isEqual', 'Query', 1, other);
    }
    return (
      this.firestore === other.firestore &&
      queryEquals(this._query, other._query) &&
      this._converter === other._converter
    );
  }

  withConverter<U>(
    converter: firestore.FirestoreDataConverter<U>
  ): firestore.Query<U> {
    return new Query<U>(this._query, this.firestore, converter);
  }

  /** Helper function to create a bound from a document or fields */
  private boundFromDocOrFields(
    methodName: string,
    docOrField: unknown | firestore.DocumentSnapshot<T>,
    fields: unknown[],
    before: boolean
  ): Bound {
    validateDefined(methodName, 1, docOrField);
    if (docOrField instanceof DocumentSnapshot) {
      validateExactNumberOfArgs(methodName, [docOrField, ...fields], 1);
      return newQueryBoundFromDocument(
        this._query,
        this.firestore._databaseId,
        methodName,
        docOrField._document,
        before
      );
    } else {
      const allFields = [docOrField].concat(fields);
      return newQueryBoundFromFields(
        this._query,
        this.firestore._databaseId,
        this.firestore._dataReader,
        methodName,
        allFields,
        before
      );
    }
  }

  onSnapshot(
    observer: PartialObserver<firestore.QuerySnapshot<T>>
  ): Unsubscribe;
  onSnapshot(
    options: firestore.SnapshotListenOptions,
    observer: PartialObserver<firestore.QuerySnapshot<T>>
  ): Unsubscribe;
  onSnapshot(
    onNext: NextFn<firestore.QuerySnapshot<T>>,
    onError?: ErrorFn,
    onCompletion?: CompleteFn
  ): Unsubscribe;
  onSnapshot(
    options: firestore.SnapshotListenOptions,
    onNext: NextFn<firestore.QuerySnapshot<T>>,
    onError?: ErrorFn,
    onCompletion?: CompleteFn
  ): Unsubscribe;

  onSnapshot(...args: unknown[]): Unsubscribe {
    validateBetweenNumberOfArgs('Query.onSnapshot', arguments, 1, 4);
    let options: firestore.SnapshotListenOptions = {};
    let currArg = 0;
    if (
      typeof args[currArg] === 'object' &&
      !isPartialObserver(args[currArg])
    ) {
      options = args[currArg] as firestore.SnapshotListenOptions;
      validateOptionNames('Query.onSnapshot', options, [
        'includeMetadataChanges'
      ]);
      validateNamedOptionalType(
        'Query.onSnapshot',
        'boolean',
        'includeMetadataChanges',
        options.includeMetadataChanges
      );
      currArg++;
    }

    if (isPartialObserver(args[currArg])) {
      const userObserver = args[currArg] as PartialObserver<
        firestore.QuerySnapshot<T>
      >;
      args[currArg] = userObserver.next?.bind(userObserver);
      args[currArg + 1] = userObserver.error?.bind(userObserver);
      args[currArg + 2] = userObserver.complete?.bind(userObserver);
    } else {
      validateArgType('Query.onSnapshot', 'function', currArg, args[currArg]);
      validateOptionalArgType(
        'Query.onSnapshot',
        'function',
        currArg + 1,
        args[currArg + 1]
      );
      validateOptionalArgType(
        'Query.onSnapshot',
        'function',
        currArg + 2,
        args[currArg + 2]
      );
    }

    const observer: PartialObserver<ViewSnapshot> = {
      next: snapshot => {
        if (args[currArg]) {
          (args[currArg] as NextFn<firestore.QuerySnapshot<T>>)(
            new QuerySnapshot(
              this.firestore,
              this._query,
              snapshot,
              this._converter
            )
          );
        }
      },
      error: args[currArg + 1] as ErrorFn,
      complete: args[currArg + 2] as CompleteFn
    };

    validateHasExplicitOrderByForLimitToLast(this._query);
    const firestoreClient = this.firestore.ensureClientConfigured();
    return addQuerySnapshotListener(
      firestoreClient,
      this._query,
      {
        readFrom: this._readFrom,
        includeMetadataChanges: options.includeMetadataChanges
      },
      observer
    );
  }

  get(options?: firestore.GetOptions): Promise<firestore.QuerySnapshot<T>> {
    validateBetweenNumberOfArgs('Query.get', arguments, 0, 1);
    validateGetOptions('Query.get', options);
    validateHasExplicitOrderByForLimitToLast(this._query);

    const firestoreClient = this.firestore.ensureClientConfigured();
    return (options && options.source === 'cache'
      ? firestoreClient.getDocumentsFromLocalCache(this._query)
      : getDocsViaSnapshotListener(firestoreClient, this._query, options)
    ).then(
      snap =>
        new QuerySnapshot(this.firestore, this._query, snap, this._converter)
    );
  }
}

/**
 * Retrieves a latency-compensated query snapshot from the backend via a
 * SnapshotListener.
 */
export function getDocsViaSnapshotListener(
  firestore: FirestoreClient,
  query: InternalQuery,
  options?: firestore.GetOptions
): Promise<ViewSnapshot> {
  const result = new Deferred<ViewSnapshot>();
  const unlisten = addQuerySnapshotListener(
    firestore,
    query,
    {
      includeMetadataChanges: true,
      waitForSyncWhenOnline: true
    },
    {
      next: snapshot => {
        // Remove query first before passing event to user to avoid
        // user actions affecting the now stale query.
        unlisten();

        if (snapshot.fromCache && options && options.source === 'server') {
          result.reject(
            new FirestoreError(
              Code.UNAVAILABLE,
              'Failed to get documents from server. (However, these ' +
                'documents may exist in the local cache. Run again ' +
                'without setting source to "server" to ' +
                'retrieve the cached documents.)'
            )
          );
        } else {
          result.resolve(snapshot);
        }
      },
      error: e => result.reject(e)
    }
  );
  return result.promise;
}

/** Registers an internal snapshot listener for `query`. */
export function addQuerySnapshotListener(
  firestore: FirestoreClient,
  query: InternalQuery,
  options: ListenOptions,
  observer: PartialObserver<ViewSnapshot>
): Unsubscribe {
  let errHandler = (err: Error): void => {
    console.error('Uncaught Error in onSnapshot:', err);
  };
  if (observer.error) {
    errHandler = observer.error.bind(observer);
  }
  const asyncObserver = new AsyncObserver<ViewSnapshot>({
    next: (result: ViewSnapshot): void => {
      if (observer.next) {
        observer.next(result);
      }
    },
    error: errHandler
  });

  const internalListener = firestore.listen(query, asyncObserver, options);
  return (): void => {
    asyncObserver.mute();
    firestore.unlisten(internalListener);
  };
}

export class QuerySnapshot<T = firestore.DocumentData>
  implements firestore.QuerySnapshot<T> {
  private _cachedChanges: Array<firestore.DocumentChange<T>> | null = null;
  private _cachedChangesIncludeMetadataChanges: boolean | null = null;

  readonly metadata: firestore.SnapshotMetadata;

  constructor(
    private readonly _firestore: Firestore,
    private readonly _originalQuery: InternalQuery,
    private readonly _snapshot: ViewSnapshot,
    private readonly _converter: firestore.FirestoreDataConverter<T> | null
  ) {
    this.metadata = new SnapshotMetadata(
      _snapshot.hasPendingWrites,
      _snapshot.fromCache
    );
  }

  get docs(): Array<firestore.QueryDocumentSnapshot<T>> {
    const result: Array<firestore.QueryDocumentSnapshot<T>> = [];
    this.forEach(doc => result.push(doc));
    return result;
  }

  get empty(): boolean {
    return this._snapshot.docs.isEmpty();
  }

  get size(): number {
    return this._snapshot.docs.size;
  }

  forEach(
    callback: (result: firestore.QueryDocumentSnapshot<T>) => void,
    thisArg?: unknown
  ): void {
    validateBetweenNumberOfArgs('QuerySnapshot.forEach', arguments, 1, 2);
    validateArgType('QuerySnapshot.forEach', 'function', 1, callback);
    this._snapshot.docs.forEach(doc => {
      callback.call(
        thisArg,
        this.convertToDocumentImpl(
          doc,
          this.metadata.fromCache,
          this._snapshot.mutatedKeys.has(doc.key)
        )
      );
    });
  }

  get query(): firestore.Query<T> {
    return new Query(this._originalQuery, this._firestore, this._converter);
  }

  docChanges(
    options?: firestore.SnapshotListenOptions
  ): Array<firestore.DocumentChange<T>> {
    if (options) {
      validateOptionNames('QuerySnapshot.docChanges', options, [
        'includeMetadataChanges'
      ]);
      validateNamedOptionalType(
        'QuerySnapshot.docChanges',
        'boolean',
        'includeMetadataChanges',
        options.includeMetadataChanges
      );
    }

    const includeMetadataChanges = !!(
      options && options.includeMetadataChanges
    );

    if (includeMetadataChanges && this._snapshot.excludesMetadataChanges) {
      throw new FirestoreError(
        Code.INVALID_ARGUMENT,
        'To include metadata changes with your document changes, you must ' +
          'also pass { includeMetadataChanges:true } to onSnapshot().'
      );
    }

    if (
      !this._cachedChanges ||
      this._cachedChangesIncludeMetadataChanges !== includeMetadataChanges
    ) {
      this._cachedChanges = changesFromSnapshot<QueryDocumentSnapshot<T>>(
        this._snapshot,
        includeMetadataChanges,
        this.convertToDocumentImpl.bind(this)
      );
      this._cachedChangesIncludeMetadataChanges = includeMetadataChanges;
    }

    return this._cachedChanges;
  }

  /** Check the equality. The call can be very expensive. */
  isEqual(other: firestore.QuerySnapshot<T>): boolean {
    if (!(other instanceof QuerySnapshot)) {
      throw invalidClassError('isEqual', 'QuerySnapshot', 1, other);
    }

    return (
      this._firestore === other._firestore &&
      queryEquals(this._originalQuery, other._originalQuery) &&
      this._snapshot.isEqual(other._snapshot) &&
      this._converter === other._converter
    );
  }

  private convertToDocumentImpl(
    doc: Document,
    fromCache: boolean,
    hasPendingWrites: boolean
  ): QueryDocumentSnapshot<T> {
    return new QueryDocumentSnapshot(
      this._firestore,
      doc.key,
      doc,
      fromCache,
      hasPendingWrites,
      this._converter
    );
  }
}

export class CollectionReference<T = firestore.DocumentData> extends Query<T>
  implements firestore.CollectionReference<T> {
  constructor(
    readonly _path: ResourcePath,
    firestore: Firestore,
    _converter: firestore.FirestoreDataConverter<T> | null
  ) {
    super(newQueryForPath(_path), firestore, _converter);
    if (_path.length % 2 !== 1) {
      throw new FirestoreError(
        Code.INVALID_ARGUMENT,
        'Invalid collection reference. Collection ' +
          'references must have an odd number of segments, but ' +
          `${_path.canonicalString()} has ${_path.length}`
      );
    }
  }

  get id(): string {
    return this._query.path.lastSegment();
  }

  get parent(): firestore.DocumentReference<firestore.DocumentData> | null {
    const parentPath = this._query.path.popLast();
    if (parentPath.isEmpty()) {
      return null;
    } else {
      return new DocumentReference<firestore.DocumentData>(
        new DocumentKey(parentPath),
        this.firestore,
        /* converter= */ null
      );
    }
  }

  get path(): string {
    return this._query.path.canonicalString();
  }

  doc(pathString?: string): firestore.DocumentReference<T> {
    validateBetweenNumberOfArgs('CollectionReference.doc', arguments, 0, 1);
    // We allow omission of 'pathString' but explicitly prohibit passing in both
    // 'undefined' and 'null'.
    if (arguments.length === 0) {
      pathString = AutoId.newId();
    }
    validateArgType(
      'CollectionReference.doc',
      'non-empty string',
      1,
      pathString
    );
    const path = ResourcePath.fromString(pathString!);
    return DocumentReference.forPath<T>(
      this._query.path.child(path),
      this.firestore,
      this._converter
    );
  }

  add(value: T): Promise<firestore.DocumentReference<T>> {
    validateExactNumberOfArgs('CollectionReference.add', arguments, 1);
    const convertedValue = this._converter
      ? this._converter.toFirestore(value)
      : value;
    validateArgType('CollectionReference.add', 'object', 1, convertedValue);
    const docRef = this.doc();
    return docRef.set(value).then(() => docRef);
  }

  withConverter<U>(
    converter: firestore.FirestoreDataConverter<U>
  ): firestore.CollectionReference<U> {
    return new CollectionReference<U>(this._path, this.firestore, converter);
  }
}

function validateSetOptions(
  methodName: string,
  options: firestore.SetOptions | undefined
): firestore.SetOptions {
  if (options === undefined) {
    return {
      merge: false
    };
  }

  validateOptionNames(methodName, options, ['merge', 'mergeFields']);
  validateNamedOptionalType(methodName, 'boolean', 'merge', options.merge);
  validateOptionalArrayElements(
    methodName,
    'mergeFields',
    'a string or a FieldPath',
    options.mergeFields,
    element =>
      typeof element === 'string' || element instanceof ExternalFieldPath
  );

  if (options.mergeFields !== undefined && options.merge !== undefined) {
    throw new FirestoreError(
      Code.INVALID_ARGUMENT,
      `Invalid options passed to function ${methodName}(): You cannot specify both "merge" ` +
        `and "mergeFields".`
    );
  }

  return options;
}

function validateSnapshotOptions(
  methodName: string,
  options: firestore.SnapshotOptions | undefined
): firestore.SnapshotOptions {
  if (options === undefined) {
    return {};
  }

  validateOptionNames(methodName, options, ['serverTimestamps']);
  validateNamedOptionalPropertyEquals(
    methodName,
    'options',
    'serverTimestamps',
    options.serverTimestamps,
    ['estimate', 'previous', 'none']
  );
  return options;
}

function validateGetOptions(
  methodName: string,
  options: firestore.GetOptions | undefined
): void {
  validateOptionalArgType(methodName, 'object', 1, options);
  if (options) {
    validateOptionNames(methodName, options, ['source']);
    validateNamedOptionalPropertyEquals(
      methodName,
      'options',
      'source',
      options.source,
      ['default', 'server', 'cache']
    );
  }
}

function validateReference<T>(
  methodName: string,
  documentRef: firestore.DocumentReference<T>,
  firestore: Firestore
): DocumentKeyReference<T> {
  if (!(documentRef instanceof DocumentKeyReference)) {
    throw invalidClassError(methodName, 'DocumentReference', 1, documentRef);
  } else if (documentRef.firestore !== firestore) {
    throw new FirestoreError(
      Code.INVALID_ARGUMENT,
      'Provided document reference is from a different Firestore instance.'
    );
  } else {
    return documentRef;
  }
}

/**
 * Calculates the array of firestore.DocumentChange's for a given ViewSnapshot.
 *
 * Exported for testing.
 *
 * @param snapshot The ViewSnapshot that represents the expected state.
 * @param includeMetadataChanges Whether to include metadata changes.
 * @param converter A factory function that returns a QueryDocumentSnapshot.
 * @return An objecyt that matches the firestore.DocumentChange API.
 */
export function changesFromSnapshot<DocSnap>(
  snapshot: ViewSnapshot,
  includeMetadataChanges: boolean,
  converter: (
    doc: Document,
    fromCache: boolean,
    hasPendingWrite: boolean
  ) => DocSnap
): Array<{
  type: firestore.DocumentChangeType;
  doc: DocSnap;
  oldIndex: number;
  newIndex: number;
}> {
  if (snapshot.oldDocs.isEmpty()) {
    // Special case the first snapshot because index calculation is easy and
    // fast
    let lastDoc: Document;
    let index = 0;
    return snapshot.docChanges.map(change => {
      const doc = converter(
        change.doc,
        snapshot.fromCache,
        snapshot.mutatedKeys.has(change.doc.key)
      );
      debugAssert(
        change.type === ChangeType.Added,
        'Invalid event type for first snapshot'
      );
      debugAssert(
        !lastDoc || newQueryComparator(snapshot.query)(lastDoc, change.doc) < 0,
        'Got added events in wrong order'
      );
      lastDoc = change.doc;
      return {
        type: 'added' as firestore.DocumentChangeType,
        doc,
        oldIndex: -1,
        newIndex: index++
      };
    });
  } else {
    // A DocumentSet that is updated incrementally as changes are applied to use
    // to lookup the index of a document.
    let indexTracker = snapshot.oldDocs;
    return snapshot.docChanges
      .filter(
        change => includeMetadataChanges || change.type !== ChangeType.Metadata
      )
      .map(change => {
        const doc = converter(
          change.doc,
          snapshot.fromCache,
          snapshot.mutatedKeys.has(change.doc.key)
        );
        let oldIndex = -1;
        let newIndex = -1;
        if (change.type !== ChangeType.Added) {
          oldIndex = indexTracker.indexOf(change.doc.key);
          debugAssert(oldIndex >= 0, 'Index for document not found');
          indexTracker = indexTracker.delete(change.doc.key);
        }
        if (change.type !== ChangeType.Removed) {
          indexTracker = indexTracker.add(change.doc);
          newIndex = indexTracker.indexOf(change.doc.key);
        }
        return { type: resultChangeType(change.type), doc, oldIndex, newIndex };
      });
  }
}

function resultChangeType(type: ChangeType): firestore.DocumentChangeType {
  switch (type) {
    case ChangeType.Added:
      return 'added';
    case ChangeType.Modified:
    case ChangeType.Metadata:
      return 'modified';
    case ChangeType.Removed:
      return 'removed';
    default:
      return fail('Unknown change type: ' + type);
  }
}

/**
 * Converts custom model object of type T into DocumentData by applying the
 * converter if it exists.
 *
 * This function is used when converting user objects to DocumentData
 * because we want to provide the user with a more specific error message if
 * their set() or fails due to invalid data originating from a toFirestore()
 * call.
 */
export function applyFirestoreDataConverter<T>(
  converter: UntypedFirestoreDataConverter<T> | null,
  value: T,
  options?: firestore.SetOptions
): firestore.DocumentData {
  let convertedValue;
  if (converter) {
    if (options && (options.merge || options.mergeFields)) {
      // Cast to `any` in order to satisfy the union type constraint on
      // toFirestore().
      // eslint-disable-next-line @typescript-eslint/no-explicit-any
      convertedValue = (converter as any).toFirestore(value, options);
    } else {
      convertedValue = converter.toFirestore(value);
    }
  } else {
    convertedValue = value as firestore.DocumentData;
  }
  return convertedValue;
}

function contains(obj: object, key: string): obj is { key: unknown } {
  return Object.prototype.hasOwnProperty.call(obj, key);
}<|MERGE_RESOLUTION|>--- conflicted
+++ resolved
@@ -1933,16 +1933,9 @@
   constructor(
     public _query: InternalQuery,
     readonly firestore: Firestore,
-<<<<<<< HEAD
     protected readonly _converter: firestore.FirestoreDataConverter<T> | null,
     private _readFrom?: SnapshotVersion
-  ) {
-    super(firestore._databaseId, firestore._dataReader, _query);
-  }
-=======
-    protected readonly _converter: firestore.FirestoreDataConverter<T> | null
   ) {}
->>>>>>> a9bf16c6
 
   where(
     field: string | ExternalFieldPath,

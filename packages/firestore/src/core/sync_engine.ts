/**
 * @license
 * Copyright 2017 Google LLC
 *
 * Licensed under the Apache License, Version 2.0 (the "License");
 * you may not use this file except in compliance with the License.
 * You may obtain a copy of the License at
 *
 *   http://www.apache.org/licenses/LICENSE-2.0
 *
 * Unless required by applicable law or agreed to in writing, software
 * distributed under the License is distributed on an "AS IS" BASIS,
 * WITHOUT WARRANTIES OR CONDITIONS OF ANY KIND, either express or implied.
 * See the License for the specific language governing permissions and
 * limitations under the License.
 */

import { User } from '../auth/user';
import {
  applyRemoteEventToLocalCache,
  getNewDocumentChanges,
  getCachedTarget,
  ignoreIfPrimaryLeaseLoss,
  LocalStore,
  getActiveClientsFromPersistence,
  lookupMutationDocuments,
  removeCachedMutationBatchMetadata,
  allocateTarget,
  executeQuery,
  releaseTarget,
  rejectBatch,
  acknowledgeBatch,
  getHighestUnacknowledgedBatchId,
  localWrite,
  notifyLocalViewChanges,
  handleUserChange
} from '../local/local_store';
import { LocalViewChanges } from '../local/local_view_changes';
import { ReferenceSet } from '../local/reference_set';
import { TargetData, TargetPurpose } from '../local/target_data';
import {
  documentKeySet,
  DocumentKeySet,
  MaybeDocumentMap
} from '../model/collections';
import { MaybeDocument, NoDocument } from '../model/document';
import { DocumentKey } from '../model/document_key';
import { Mutation } from '../model/mutation';
import { BATCHID_UNKNOWN, MutationBatchResult } from '../model/mutation_batch';
import { RemoteEvent, TargetChange } from '../remote/remote_event';
import { RemoteStore } from '../remote/remote_store';
import { debugAssert, debugCast, fail, hardAssert } from '../util/assert';
import { Code, FirestoreError } from '../util/error';
import { logDebug } from '../util/log';
import { primitiveComparator } from '../util/misc';
import { ObjectMap } from '../util/obj_map';
import { Deferred } from '../util/promise';
import { SortedMap } from '../util/sorted_map';
import { ClientId, SharedClientState } from '../local/shared_client_state';
import { QueryTargetState } from '../local/shared_client_state_syncer';
import { SortedSet } from '../util/sorted_set';
import { ListenSequence } from './listen_sequence';
import {
  canonifyQuery,
  LimitType,
  newQuery,
  newQueryForPath,
  Query,
  queryEquals,
  queryToTarget,
  stringifyQuery
} from './query';
import { SnapshotVersion } from './snapshot_version';
import { Target } from './target';
import { TargetIdGenerator } from './target_id_generator';
import {
  BatchId,
  MutationBatchState,
  OnlineState,
  OnlineStateSource,
  TargetId
} from './types';
import {
  AddedLimboDocument,
  LimboDocumentChange,
  RemovedLimboDocument,
  View,
  ViewChange
} from './view';
import { ViewSnapshot } from './view_snapshot';
import { wrapInUserErrorIfRecoverable } from '../util/async_queue';

const LOG_TAG = 'SyncEngine';

/**
 * QueryView contains all of the data that SyncEngine needs to keep track of for
 * a particular query.
 */
class QueryView {
  constructor(
    /**
     * The query itself.
     */
    public query: Query,
    /**
     * The target number created by the client that is used in the watch
     * stream to identify this query.
     */
    public targetId: TargetId,
    /**
     * The view is responsible for computing the final merged truth of what
     * docs are in the query. It gets notified of local and remote changes,
     * and applies the query filters and limits to determine the most correct
     * possible results.
     */
    public view: View
  ) {}
}

/** Tracks a limbo resolution. */
class LimboResolution {
  constructor(public key: DocumentKey) {}

  /**
   * Set to true once we've received a document. This is used in
   * getRemoteKeysForTarget() and ultimately used by WatchChangeAggregator to
   * decide whether it needs to manufacture a delete event for the target once
   * the target is CURRENT.
   */
  receivedDocument: boolean = false;
}

/**
 * A function that updates a QueryView with a set of document changes (and a
 * remote event if applicable).
 */
type ApplyDocChangesHandler = (
  queryView: QueryView,
  changes: MaybeDocumentMap,
  remoteEvent?: RemoteEvent
) => Promise<ViewSnapshot | undefined>;

/**
 * Interface implemented by EventManager to handle notifications from
 * SyncEngine.
 */
export interface SyncEngineListener {
  /** Handles new view snapshots. */
  onWatchChange(snapshots: ViewSnapshot[]): void;

  /** Handles the failure of a query. */
  onWatchError(query: Query, error: Error): void;

  /** Handles a change in online state. */
  onOnlineStateChange(onlineState: OnlineState): void;
}

/**
 * SyncEngine is the central controller in the client SDK architecture. It is
 * the glue code between the EventManager, LocalStore, and RemoteStore. Some of
 * SyncEngine's responsibilities include:
 * 1. Coordinating client requests and remote events between the EventManager
 *    and the local and remote data stores.
 * 2. Managing a View object for each query, providing the unified view between
 *    the local and remote data stores.
 * 3. Notifying the RemoteStore when the LocalStore has new mutations in its
 *    queue that need sending to the backend.
 *
 * The SyncEngine’s methods should only ever be called by methods running in the
 * global async queue.
 */
export interface SyncEngine {
  isPrimaryClient: boolean;

  /** Subscribes to SyncEngine notifications. Has to be called exactly once. */
  subscribe(syncEngineListener: SyncEngineListener): void;
}

/**
 * An implementation of `SyncEngine` coordinating with other parts of SDK.
 * 
 * The parts of SyncEngine that act as a callback to RemoteStore need to be
 * registered individually. This is done in `syncEngineWrite()` and 
 * `syncEngineListen()` (as well as `applyPrimaryState()`) as these methods
 * serve as entry points to RemoteStore's functionality.
 *
 * Note: some field defined in this class might have public access level, but
 * the class is not exported so they are only accessible from this module.
 * This is useful to implement optional features (like bundles) in free
 * functions, such that they are tree-shakeable.
 */
class SyncEngineImpl implements SyncEngine {
  syncEngineListener: SyncEngineListener | null = null;

  /**
   * A callback that updates the QueryView based on the provided change.
   *
   * PORTING NOTE: On other platforms, this logic lives in
   * `emitNewSnapshotsAndNotifyLocalStore()`, but on Web it is extracted to
   *  ensure that all view logic only exists in bundles that include views.
   */
  applyDocChanges?: ApplyDocChangesHandler;

  queryViewsByQuery = new ObjectMap<Query, QueryView>(
    q => canonifyQuery(q),
    queryEquals
  );
  queriesByTarget = new Map<TargetId, Query[]>();
  /**
   * The keys of documents that are in limbo for which we haven't yet started a
   * limbo resolution query.
   */
  enqueuedLimboResolutions: DocumentKey[] = [];
  /**
   * Keeps track of the target ID for each document that is in limbo with an
   * active target.
   */
  activeLimboTargetsByKey = new SortedMap<DocumentKey, TargetId>(
    DocumentKey.comparator
  );
  /**
   * Keeps track of the information about an active limbo resolution for each
   * active target ID that was started for the purpose of limbo resolution.
   */
  activeLimboResolutionsByTarget = new Map<TargetId, LimboResolution>();
  limboDocumentRefs = new ReferenceSet();
  /** Stores user completion handlers, indexed by User and BatchId. */
  mutationUserCallbacks = {} as {
    [uidKey: string]: SortedMap<BatchId, Deferred<void>>;
  };
  /** Stores user callbacks waiting for all pending writes to be acknowledged. */
  pendingWritesCallbacks = new Map<BatchId, Array<Deferred<void>>>();
  limboTargetIdGenerator = TargetIdGenerator.forSyncEngine();

  onlineState = OnlineState.Unknown;

  // The primary state is set to `true` or `false` immediately after Firestore
  // startup. In the interim, a client should only be considered primary if
  // `isPrimary` is true.
  _isPrimaryClient: undefined | boolean = undefined;

  constructor(
    readonly localStore: LocalStore,
    readonly remoteStore: RemoteStore,
    // PORTING NOTE: Manages state synchronization in multi-tab environments.
    readonly sharedClientState: SharedClientState,
    public currentUser: User,
    readonly maxConcurrentLimboResolutions: number
  ) {}

  get isPrimaryClient(): boolean {
    return this._isPrimaryClient === true;
  }

  subscribe(syncEngineListener: SyncEngineListener): void {
    debugAssert(
      syncEngineListener !== null,
      'SyncEngine listener cannot be null'
    );
    debugAssert(
      this.syncEngineListener === null,
      'SyncEngine already has a subscriber.'
    );

    this.syncEngineListener = syncEngineListener;
  }

<<<<<<< HEAD
  assertSubscribed(fnName: string): void {
    debugAssert(
      this.syncEngineListener !== null,
      'Trying to call ' + fnName + ' before calling subscribe().'
    );
  }
}
=======
  async listen(query: Query): Promise<ViewSnapshot> {
    this.assertSubscribed('listen()');

    let targetId;
    let viewSnapshot;

    const queryView = this.queryViewsByQuery.get(query);
    if (queryView) {
      // PORTING NOTE: With Multi-Tab Web, it is possible that a query view
      // already exists when EventManager calls us for the first time. This
      // happens when the primary tab is already listening to this query on
      // behalf of another tab and the user of the primary also starts listening
      // to the query. EventManager will not have an assigned target ID in this
      // case and calls `listen` to obtain this ID.
      targetId = queryView.targetId;
      this.sharedClientState.addLocalQueryTarget(targetId);
      viewSnapshot = queryView.view.computeInitialSnapshot();
    } else {
      const targetData = await allocateTarget(
        this.localStore,
        queryToTarget(query)
      );

      const status = this.sharedClientState.addLocalQueryTarget(
        targetData.targetId
      );
      targetId = targetData.targetId;
      viewSnapshot = await this.initializeViewAndComputeSnapshot(
        query,
        targetId,
        status === 'current'
      );
      if (this.isPrimaryClient) {
        this.remoteStore.listen(targetData);
      }
    }
>>>>>>> 4b5105c2

export function newSyncEngine(
  localStore: LocalStore,
  remoteStore: RemoteStore,
  // PORTING NOTE: Manages state synchronization in multi-tab environments.
  sharedClientState: SharedClientState,
  currentUser: User,
  maxConcurrentLimboResolutions: number,
  isPrimary: boolean
): SyncEngine {
  const syncEngine = new SyncEngineImpl(
    localStore,
    remoteStore,
    sharedClientState,
    currentUser,
    maxConcurrentLimboResolutions
  );
  if (isPrimary) {
    syncEngine._isPrimaryClient = true;
  }
  return syncEngine;
}

<<<<<<< HEAD
/**
 * Initiates the new listen, resolves promise when listen enqueued to the
 * server. All the subsequent view snapshots or errors are sent to the
 * subscribed handlers. Returns the initial snapshot.
 */
export async function syncEngineListen(
  syncEngine: SyncEngine,
  query: Query
): Promise<ViewSnapshot> {
  const syncEngineImpl = ensureWatchCallbacks(syncEngine);
  syncEngineImpl.assertSubscribed('listen()');

  let targetId;
  let viewSnapshot;

  const queryView = syncEngineImpl.queryViewsByQuery.get(query);
  if (queryView) {
    // PORTING NOTE: With Multi-Tab Web, it is possible that a query view
    // already exists when EventManager calls us for the first time. This
    // happens when the primary tab is already listening to this query on
    // behalf of another tab and the user of the primary also starts listening
    // to the query. EventManager will not have an assigned target ID in this
    // case and calls `listen` to obtain this ID.
    targetId = queryView.targetId;
    syncEngineImpl.sharedClientState.addLocalQueryTarget(targetId);
    viewSnapshot = queryView.view.computeInitialSnapshot();
  } else {
    const targetData = await syncEngineImpl.localStore.allocateTarget(
      queryToTarget(query)
=======
  /**
   * Registers a view for a previously unknown query and computes its initial
   * snapshot.
   */
  async initializeViewAndComputeSnapshot(
    query: Query,
    targetId: TargetId,
    current: boolean
  ): Promise<ViewSnapshot> {
    const queryResult = await executeQuery(
      this.localStore,
      query,
      /* usePreviousResults= */ true
>>>>>>> 4b5105c2
    );

    const status = syncEngineImpl.sharedClientState.addLocalQueryTarget(
      targetData.targetId
    );
    targetId = targetData.targetId;
    viewSnapshot = await initializeViewAndComputeSnapshot(
      syncEngineImpl,
      query,
      targetId,
      status === 'current'
    );
    if (syncEngineImpl.isPrimaryClient) {
      syncEngineImpl.remoteStore.listen(targetData);
    }
  }

  return viewSnapshot;
}

/**
 * Registers a view for a previously unknown query and computes its initial
 * snapshot.
 */
async function initializeViewAndComputeSnapshot(
  syncEngineImpl: SyncEngineImpl,
  query: Query,
  targetId: TargetId,
  current: boolean
): Promise<ViewSnapshot> {
  // PORTING NOTE: On Web only, we inject the code that registers new Limbo
  // targets based on view changes. This allows us to only depend on Limbo
  // changes when user code includes queries.
  syncEngineImpl.applyDocChanges = (queryView, changes, remoteEvent) =>
    applyDocChanges(syncEngineImpl, queryView, changes, remoteEvent);

  const queryResult = await syncEngineImpl.localStore.executeQuery(
    query,
    /* usePreviousResults= */ true
  );
  const view = new View(query, queryResult.remoteKeys);
  const viewDocChanges = view.computeDocChanges(queryResult.documents);
  const synthesizedTargetChange = TargetChange.createSynthesizedTargetChangeForCurrentChange(
    targetId,
    current && syncEngineImpl.onlineState !== OnlineState.Offline
  );
  const viewChange = view.applyChanges(
    viewDocChanges,
    /* updateLimboDocuments= */ syncEngineImpl.isPrimaryClient,
    synthesizedTargetChange
  );
  updateTrackedLimbos(syncEngineImpl, targetId, viewChange.limboChanges);

  debugAssert(
    !!viewChange.snapshot,
    'applyChanges for new view should always return a snapshot'
  );

  const data = new QueryView(query, targetId, view);

  syncEngineImpl.queryViewsByQuery.set(query, data);
  if (syncEngineImpl.queriesByTarget.has(targetId)) {
    syncEngineImpl.queriesByTarget.get(targetId)!.push(query);
  } else {
    syncEngineImpl.queriesByTarget.set(targetId, [query]);
  }

  return viewChange.snapshot;
}

/** Stops listening to the query. */
export async function syncEngineUnlisten(
  syncEngine: SyncEngine,
  query: Query
): Promise<void> {
  const syncEngineImpl = debugCast(syncEngine, SyncEngineImpl);
  syncEngineImpl.assertSubscribed('unlisten()');

  const queryView = syncEngineImpl.queryViewsByQuery.get(query)!;
  debugAssert(
    !!queryView,
    'Trying to unlisten on query not found:' + stringifyQuery(query)
  );

  // Only clean up the query view and target if this is the only query mapped
  // to the target.
  const queries = syncEngineImpl.queriesByTarget.get(queryView.targetId)!;
  if (queries.length > 1) {
    syncEngineImpl.queriesByTarget.set(
      queryView.targetId,
      queries.filter(q => !queryEquals(q, query))
    );
    syncEngineImpl.queryViewsByQuery.delete(query);
    return;
  }

<<<<<<< HEAD
  // No other queries are mapped to the target, clean up the query and the target.
  if (syncEngineImpl.isPrimaryClient) {
    // We need to remove the local query target first to allow us to verify
    // whether any other client is still interested in this target.
    syncEngineImpl.sharedClientState.removeLocalQueryTarget(queryView.targetId);
    const targetRemainsActive = syncEngineImpl.sharedClientState.isActiveQueryTarget(
      queryView.targetId
    );

    if (!targetRemainsActive) {
      await syncEngineImpl.localStore
        .releaseTarget(queryView.targetId, /*keepPersistedTargetData=*/ false)
        .then(() => {
          syncEngineImpl.sharedClientState.clearQueryState(queryView.targetId);
          syncEngineImpl.remoteStore.unlisten(queryView.targetId);
          removeAndCleanupTarget(syncEngineImpl, queryView.targetId);
        })
        .catch(ignoreIfPrimaryLeaseLoss);
=======
      if (!targetRemainsActive) {
        await releaseTarget(
          this.localStore,
          queryView.targetId,
          /*keepPersistedTargetData=*/ false
        )
          .then(() => {
            this.sharedClientState.clearQueryState(queryView.targetId);
            this.remoteStore.unlisten(queryView.targetId);
            this.removeAndCleanupTarget(queryView.targetId);
          })
          .catch(ignoreIfPrimaryLeaseLoss);
      }
    } else {
      this.removeAndCleanupTarget(queryView.targetId);
      await releaseTarget(
        this.localStore,
        queryView.targetId,
        /*keepPersistedTargetData=*/ true
      );
>>>>>>> 4b5105c2
    }
  } else {
    removeAndCleanupTarget(syncEngineImpl, queryView.targetId);
    await syncEngineImpl.localStore.releaseTarget(
      queryView.targetId,
      /*keepPersistedTargetData=*/ true
    );
  }
}

<<<<<<< HEAD
/**
 * Initiates the write of local mutation batch which involves adding the
 * writes to the mutation queue, notifying the remote store about new
 * mutations and raising events for any changes this write caused.
 *
 * The promise returned by this call is resolved when the above steps
 * have completed, *not* when the write was acked by the backend. The
 * userCallback is resolved once the write was acked/rejected by the
 * backend (or failed locally for any other reason).
 */
export async function syncEngineWrite(
  syncEngine: SyncEngine,
  batch: Mutation[],
  userCallback: Deferred<void>
): Promise<void> {
  const syncEngineImpl = ensureWriteCallbacks(syncEngine);
  syncEngineImpl.assertSubscribed('write()');

  try {
    const result = await syncEngineImpl.localStore.localWrite(batch);
    syncEngineImpl.sharedClientState.addPendingMutation(result.batchId);
    addMutationCallback(syncEngineImpl, result.batchId, userCallback);
    await emitNewSnapsAndNotifyLocalStore(syncEngineImpl, result.changes);
    await syncEngineImpl.remoteStore.fillWritePipeline();
  } catch (e) {
    // If we can't persist the mutation, we reject the user callback and
    // don't send the mutation. The user can then retry the write.
    const error = wrapInUserErrorIfRecoverable(e, `Failed to persist write`);
    userCallback.reject(error);
=======
  async write(batch: Mutation[], userCallback: Deferred<void>): Promise<void> {
    this.assertSubscribed('write()');

    try {
      const result = await localWrite(this.localStore, batch);
      this.sharedClientState.addPendingMutation(result.batchId);
      this.addMutationCallback(result.batchId, userCallback);
      await this.emitNewSnapsAndNotifyLocalStore(result.changes);
      await this.remoteStore.fillWritePipeline();
    } catch (e) {
      // If we can't persist the mutation, we reject the user callback and
      // don't send the mutation. The user can then retry the write.
      const error = wrapInUserErrorIfRecoverable(e, `Failed to persist write`);
      userCallback.reject(error);
    }
>>>>>>> 4b5105c2
  }
}

<<<<<<< HEAD
/**
 * Applies one remote event to the sync engine, notifying any views of the
 * changes, and releasing any pending mutation batches that would become
 * visible because of the snapshot version the remote event contains.
 */
export async function applyRemoteEvent(
  syncEngine: SyncEngine,
  remoteEvent: RemoteEvent
): Promise<void> {
  const syncEngineImpl = debugCast(syncEngine, SyncEngineImpl);
  syncEngineImpl.assertSubscribed('applyRemoteEvent()');
  try {
    const changes = await syncEngineImpl.localStore.applyRemoteEvent(
      remoteEvent
    );
    // Update `receivedDocument` as appropriate for any limbo targets.
    remoteEvent.targetChanges.forEach((targetChange, targetId) => {
      const limboResolution = syncEngineImpl.activeLimboResolutionsByTarget.get(
        targetId
      );
      if (limboResolution) {
        // Since this is a limbo resolution lookup, it's for a single document
        // and it could be added, modified, or removed, but not a combination.
        hardAssert(
          targetChange.addedDocuments.size +
            targetChange.modifiedDocuments.size +
            targetChange.removedDocuments.size <=
            1,
          'Limbo resolution for single document contains multiple changes.'
=======
  async applyRemoteEvent(remoteEvent: RemoteEvent): Promise<void> {
    this.assertSubscribed('applyRemoteEvent()');
    try {
      const changes = await applyRemoteEventToLocalCache(
        this.localStore,
        remoteEvent
      );
      // Update `receivedDocument` as appropriate for any limbo targets.
      remoteEvent.targetChanges.forEach((targetChange, targetId) => {
        const limboResolution = this.activeLimboResolutionsByTarget.get(
          targetId
>>>>>>> 4b5105c2
        );
        if (targetChange.addedDocuments.size > 0) {
          limboResolution.receivedDocument = true;
        } else if (targetChange.modifiedDocuments.size > 0) {
          hardAssert(
            limboResolution.receivedDocument,
            'Received change for limbo target document without add.'
          );
        } else if (targetChange.removedDocuments.size > 0) {
          hardAssert(
            limboResolution.receivedDocument,
            'Received remove for limbo target document without add.'
          );
          limboResolution.receivedDocument = false;
        } else {
          // This was probably just a CURRENT targetChange or similar.
        }
      }
    });
    await emitNewSnapsAndNotifyLocalStore(syncEngineImpl, changes, remoteEvent);
  } catch (error) {
    await ignoreIfPrimaryLeaseLoss(error);
  }
}

/**
 * Applies an OnlineState change to the sync engine and notifies any views of
 * the change.
 */
export function applyOnlineStateChange(
  syncEngine: SyncEngine,
  onlineState: OnlineState,
  source: OnlineStateSource
): void {
  const syncEngineImpl = debugCast(syncEngine, SyncEngineImpl);
  // If we are the secondary client, we explicitly ignore the remote store's
  // online state (the local client may go offline, even though the primary
  // tab remains online) and only apply the primary tab's online state from
  // SharedClientState.
  if (
    (syncEngineImpl.isPrimaryClient &&
      source === OnlineStateSource.RemoteStore) ||
    (!syncEngineImpl.isPrimaryClient &&
      source === OnlineStateSource.SharedClientState)
  ) {
    syncEngineImpl.assertSubscribed('applyOnlineStateChange()');
    const newViewSnapshots = [] as ViewSnapshot[];
    syncEngineImpl.queryViewsByQuery.forEach((query, queryView) => {
      const viewChange = queryView.view.applyOnlineStateChange(onlineState);
      debugAssert(
        viewChange.limboChanges.length === 0,
        'OnlineState should not affect limbo documents.'
      );
      if (viewChange.snapshot) {
        newViewSnapshots.push(viewChange.snapshot);
      }
    });
    syncEngineImpl.syncEngineListener!.onOnlineStateChange(onlineState);
    syncEngineImpl.syncEngineListener!.onWatchChange(newViewSnapshots);
    syncEngineImpl.onlineState = onlineState;
    if (syncEngineImpl.isPrimaryClient) {
      syncEngineImpl.sharedClientState.setOnlineState(onlineState);
    }
  }
}

/**
 * Rejects the listen for the given targetID. This can be triggered by the
 * backend for any active target.
 *
 * @param syncEngine The sync engine implementation.
 * @param targetId The targetID corresponds to one previously initiated by the
 * user as part of TargetData passed to listen() on RemoteStore.
 * @param err A description of the condition that has forced the rejection.
 * Nearly always this will be an indication that the user is no longer
 * authorized to see the data matching the target.
 */
export async function rejectListen(
  syncEngine: SyncEngine,
  targetId: TargetId,
  err: FirestoreError
): Promise<void> {
  const syncEngineImpl = debugCast(syncEngine, SyncEngineImpl);
  syncEngineImpl.assertSubscribed('rejectListens()');

  // PORTING NOTE: Multi-tab only.
  syncEngineImpl.sharedClientState.updateQueryState(targetId, 'rejected', err);

  const limboResolution = syncEngineImpl.activeLimboResolutionsByTarget.get(
    targetId
  );
  const limboKey = limboResolution && limboResolution.key;
  if (limboKey) {
    // TODO(klimt): We really only should do the following on permission
    // denied errors, but we don't have the cause code here.

    // It's a limbo doc. Create a synthetic event saying it was deleted.
    // This is kind of a hack. Ideally, we would have a method in the local
    // store to purge a document. However, it would be tricky to keep all of
    // the local store's invariants with another method.
    let documentUpdates = new SortedMap<DocumentKey, MaybeDocument>(
      DocumentKey.comparator
    );
    documentUpdates = documentUpdates.insert(
      limboKey,
      new NoDocument(limboKey, SnapshotVersion.min())
    );
    const resolvedLimboDocuments = documentKeySet().add(limboKey);
    const event = new RemoteEvent(
      SnapshotVersion.min(),
      /* targetChanges= */ new Map<TargetId, TargetChange>(),
      /* targetMismatches= */ new SortedSet<TargetId>(primitiveComparator),
      documentUpdates,
      resolvedLimboDocuments
    );

    await applyRemoteEvent(syncEngineImpl, event);

<<<<<<< HEAD
    // Since this query failed, we won't want to manually unlisten to it.
    // We only remove it from bookkeeping after we successfully applied the
    // RemoteEvent. If `applyRemoteEvent()` throws, we want to re-listen to
    // this query when the RemoteStore restarts the Watch stream, which should
    // re-trigger the target failure.
    syncEngineImpl.activeLimboTargetsByKey = syncEngineImpl.activeLimboTargetsByKey.remove(
      limboKey
    );
    syncEngineImpl.activeLimboResolutionsByTarget.delete(targetId);
    pumpEnqueuedLimboResolutions(syncEngineImpl);
  } else {
    await syncEngineImpl.localStore
      .releaseTarget(targetId, /* keepPersistedTargetData */ false)
      .then(() => removeAndCleanupTarget(syncEngineImpl, targetId, err))
      .catch(ignoreIfPrimaryLeaseLoss);
=======
      // Since this query failed, we won't want to manually unlisten to it.
      // We only remove it from bookkeeping after we successfully applied the
      // RemoteEvent. If `applyRemoteEvent()` throws, we want to re-listen to
      // this query when the RemoteStore restarts the Watch stream, which should
      // re-trigger the target failure.
      this.activeLimboTargetsByKey = this.activeLimboTargetsByKey.remove(
        limboKey
      );
      this.activeLimboResolutionsByTarget.delete(targetId);
      this.pumpEnqueuedLimboResolutions();
    } else {
      await releaseTarget(
        this.localStore,
        targetId,
        /* keepPersistedTargetData */ false
      )
        .then(() => this.removeAndCleanupTarget(targetId, err))
        .catch(ignoreIfPrimaryLeaseLoss);
    }
>>>>>>> 4b5105c2
  }
}

export async function applySuccessfulWrite(
  syncEngine: SyncEngine,
  mutationBatchResult: MutationBatchResult
): Promise<void> {
  const syncEngineImpl = debugCast(syncEngine, SyncEngineImpl);
  syncEngineImpl.assertSubscribed('applySuccessfulWrite()');

  const batchId = mutationBatchResult.batch.batchId;

<<<<<<< HEAD
  try {
    const changes = await syncEngineImpl.localStore.acknowledgeBatch(
      mutationBatchResult
    );
=======
    try {
      const changes = await acknowledgeBatch(
        this.localStore,
        mutationBatchResult
      );
>>>>>>> 4b5105c2

    // The local store may or may not be able to apply the write result and
    // raise events immediately (depending on whether the watcher is caught
    // up), so we raise user callbacks first so that they consistently happen
    // before listen events.
    processUserCallback(syncEngineImpl, batchId, /*error=*/ null);
    triggerPendingWritesCallbacks(syncEngineImpl, batchId);

<<<<<<< HEAD
    syncEngineImpl.sharedClientState.updateMutationState(
      batchId,
      'acknowledged'
    );
    await emitNewSnapsAndNotifyLocalStore(syncEngineImpl, changes);
  } catch (error) {
    await ignoreIfPrimaryLeaseLoss(error);
=======
  async rejectFailedWrite(
    batchId: BatchId,
    error: FirestoreError
  ): Promise<void> {
    this.assertSubscribed('rejectFailedWrite()');

    try {
      const changes = await rejectBatch(this.localStore, batchId);

      // The local store may or may not be able to apply the write result and
      // raise events immediately (depending on whether the watcher is caught up),
      // so we raise user callbacks first so that they consistently happen before
      // listen events.
      this.processUserCallback(batchId, error);
      this.triggerPendingWritesCallbacks(batchId);

      this.sharedClientState.updateMutationState(batchId, 'rejected', error);
      await this.emitNewSnapsAndNotifyLocalStore(changes);
    } catch (error) {
      await ignoreIfPrimaryLeaseLoss(error);
    }
>>>>>>> 4b5105c2
  }
}

export async function rejectFailedWrite(
  syncEngine: SyncEngine,
  batchId: BatchId,
  error: FirestoreError
): Promise<void> {
  const syncEngineImpl = debugCast(syncEngine, SyncEngineImpl);
  syncEngineImpl.assertSubscribed('rejectFailedWrite()');

  try {
    const changes = await syncEngineImpl.localStore.rejectBatch(batchId);

    // The local store may or may not be able to apply the write result and
    // raise events immediately (depending on whether the watcher is caught up),
    // so we raise user callbacks first so that they consistently happen before
    // listen events.
    processUserCallback(syncEngineImpl, batchId, error);
    triggerPendingWritesCallbacks(syncEngineImpl, batchId);

    syncEngineImpl.sharedClientState.updateMutationState(
      batchId,
      'rejected',
      error
    );
    await emitNewSnapsAndNotifyLocalStore(syncEngineImpl, changes);
  } catch (error) {
    await ignoreIfPrimaryLeaseLoss(error);
  }
}

<<<<<<< HEAD
/**
 * Registers a user callback that resolves when all pending mutations at the moment of calling
 * are acknowledged .
 */
export async function registerPendingWritesCallback(
  syncEngine: SyncEngine,
  callback: Deferred<void>
): Promise<void> {
  const syncEngineImpl = debugCast(syncEngine, SyncEngineImpl);
  if (!syncEngineImpl.remoteStore.canUseNetwork()) {
    logDebug(
      LOG_TAG,
      'The network is disabled. The task returned by ' +
        "'awaitPendingWrites()' will not complete until the network is enabled."
    );
  }
=======
    try {
      const highestBatchId = await getHighestUnacknowledgedBatchId(
        this.localStore
      );
      if (highestBatchId === BATCHID_UNKNOWN) {
        // Trigger the callback right away if there is no pending writes at the moment.
        callback.resolve();
        return;
      }
>>>>>>> 4b5105c2

  try {
    const highestBatchId = await syncEngineImpl.localStore.getHighestUnacknowledgedBatchId();
    if (highestBatchId === BATCHID_UNKNOWN) {
      // Trigger the callback right away if there is no pending writes at the moment.
      callback.resolve();
      return;
    }

    const callbacks =
      syncEngineImpl.pendingWritesCallbacks.get(highestBatchId) || [];
    callbacks.push(callback);
    syncEngineImpl.pendingWritesCallbacks.set(highestBatchId, callbacks);
  } catch (e) {
    const firestoreError = wrapInUserErrorIfRecoverable(
      e,
      'Initialization of waitForPendingWrites() operation failed'
    );
    callback.reject(firestoreError);
  }
}

/**
 * Triggers the callbacks that are waiting for this batch id to get acknowledged by server,
 * if there are any.
 */
function triggerPendingWritesCallbacks(
  syncEngineImpl: SyncEngineImpl,
  batchId: BatchId
): void {
  (syncEngineImpl.pendingWritesCallbacks.get(batchId) || []).forEach(
    callback => {
      callback.resolve();
    }
  );

  syncEngineImpl.pendingWritesCallbacks.delete(batchId);
}

/** Reject all outstanding callbacks waiting for pending writes to complete. */
function rejectOutstandingPendingWritesCallbacks(
  syncEngineImpl: SyncEngineImpl,
  errorMessage: string
): void {
  syncEngineImpl.pendingWritesCallbacks.forEach(callbacks => {
    callbacks.forEach(callback => {
      callback.reject(new FirestoreError(Code.CANCELLED, errorMessage));
    });
  });

  syncEngineImpl.pendingWritesCallbacks.clear();
}

function addMutationCallback(
  syncEngineImpl: SyncEngineImpl,
  batchId: BatchId,
  callback: Deferred<void>
): void {
  let newCallbacks =
    syncEngineImpl.mutationUserCallbacks[syncEngineImpl.currentUser.toKey()];
  if (!newCallbacks) {
    newCallbacks = new SortedMap<BatchId, Deferred<void>>(primitiveComparator);
  }
  newCallbacks = newCallbacks.insert(batchId, callback);
  syncEngineImpl.mutationUserCallbacks[
    syncEngineImpl.currentUser.toKey()
  ] = newCallbacks;
}

/**
 * Resolves or rejects the user callback for the given batch and then discards
 * it.
 */
export function processUserCallback(
  syncEngine: SyncEngine,
  batchId: BatchId,
  error: Error | null
): void {
  const syncEngineImpl = debugCast(syncEngine, SyncEngineImpl);
  let newCallbacks =
    syncEngineImpl.mutationUserCallbacks[syncEngineImpl.currentUser.toKey()];

  // NOTE: Mutations restored from persistence won't have callbacks, so it's
  // okay for there to be no callback for this ID.
  if (newCallbacks) {
    const callback = newCallbacks.get(batchId);
    if (callback) {
      debugAssert(
        batchId === newCallbacks.minKey(),
        'Mutation callbacks processed out-of-order?'
      );
      if (error) {
        callback.reject(error);
      } else {
        callback.resolve();
      }
      newCallbacks = newCallbacks.remove(batchId);
    }
    syncEngineImpl.mutationUserCallbacks[
      syncEngineImpl.currentUser.toKey()
    ] = newCallbacks;
  }
}

function removeAndCleanupTarget(
  syncEngineImpl: SyncEngineImpl,
  targetId: number,
  error: Error | null = null
): void {
  syncEngineImpl.sharedClientState.removeLocalQueryTarget(targetId);

  debugAssert(
    syncEngineImpl.queriesByTarget.has(targetId) &&
      syncEngineImpl.queriesByTarget.get(targetId)!.length !== 0,
    `There are no queries mapped to target id ${targetId}`
  );

  for (const query of syncEngineImpl.queriesByTarget.get(targetId)!) {
    syncEngineImpl.queryViewsByQuery.delete(query);
    if (error) {
      syncEngineImpl.syncEngineListener!.onWatchError(query, error);
    }
  }

  syncEngineImpl.queriesByTarget.delete(targetId);

  if (syncEngineImpl.isPrimaryClient) {
    const limboKeys = syncEngineImpl.limboDocumentRefs.removeReferencesForId(
      targetId
    );
    limboKeys.forEach(limboKey => {
      const isReferenced = syncEngineImpl.limboDocumentRefs.containsKey(
        limboKey
      );
      if (!isReferenced) {
        // We removed the last reference for this key
        removeLimboTarget(syncEngineImpl, limboKey);
      }
    });
  }
}

function removeLimboTarget(
  syncEngineImpl: SyncEngineImpl,
  key: DocumentKey
): void {
  // It's possible that the target already got removed because the query failed. In that case,
  // the key won't exist in `limboTargetsByKey`. Only do the cleanup if we still have the target.
  const limboTargetId = syncEngineImpl.activeLimboTargetsByKey.get(key);
  if (limboTargetId === null) {
    // This target already got removed, because the query failed.
    return;
  }

  syncEngineImpl.remoteStore.unlisten(limboTargetId);
  syncEngineImpl.activeLimboTargetsByKey = syncEngineImpl.activeLimboTargetsByKey.remove(
    key
  );
  syncEngineImpl.activeLimboResolutionsByTarget.delete(limboTargetId);
  pumpEnqueuedLimboResolutions(syncEngineImpl);
}

function updateTrackedLimbos(
  syncEngineImpl: SyncEngineImpl,
  targetId: TargetId,
  limboChanges: LimboDocumentChange[]
): void {
  for (const limboChange of limboChanges) {
    if (limboChange instanceof AddedLimboDocument) {
      syncEngineImpl.limboDocumentRefs.addReference(limboChange.key, targetId);
      trackLimboChange(syncEngineImpl, limboChange);
    } else if (limboChange instanceof RemovedLimboDocument) {
      logDebug(LOG_TAG, 'Document no longer in limbo: ' + limboChange.key);
      syncEngineImpl.limboDocumentRefs.removeReference(
        limboChange.key,
        targetId
      );
      const isReferenced = syncEngineImpl.limboDocumentRefs.containsKey(
        limboChange.key
      );
      if (!isReferenced) {
        // We removed the last reference for this key
        removeLimboTarget(syncEngineImpl, limboChange.key);
      }
    } else {
      fail('Unknown limbo change: ' + JSON.stringify(limboChange));
    }
  }
}

function trackLimboChange(
  syncEngineImpl: SyncEngineImpl,
  limboChange: AddedLimboDocument
): void {
  const key = limboChange.key;
  if (!syncEngineImpl.activeLimboTargetsByKey.get(key)) {
    logDebug(LOG_TAG, 'New document in limbo: ' + key);
    syncEngineImpl.enqueuedLimboResolutions.push(key);
    pumpEnqueuedLimboResolutions(syncEngineImpl);
  }
}

/**
 * Starts listens for documents in limbo that are enqueued for resolution,
 * subject to a maximum number of concurrent resolutions.
 *
 * Without bounding the number of concurrent resolutions, the server can fail
 * with "resource exhausted" errors which can lead to pathological client
 * behavior as seen in https://github.com/firebase/firebase-js-sdk/issues/2683.
 */
function pumpEnqueuedLimboResolutions(syncEngineImpl: SyncEngineImpl): void {
  while (
    syncEngineImpl.enqueuedLimboResolutions.length > 0 &&
    syncEngineImpl.activeLimboTargetsByKey.size <
      syncEngineImpl.maxConcurrentLimboResolutions
  ) {
    const key = syncEngineImpl.enqueuedLimboResolutions.shift()!;
    const limboTargetId = syncEngineImpl.limboTargetIdGenerator.next();
    syncEngineImpl.activeLimboResolutionsByTarget.set(
      limboTargetId,
      new LimboResolution(key)
    );
    syncEngineImpl.activeLimboTargetsByKey = syncEngineImpl.activeLimboTargetsByKey.insert(
      key,
      limboTargetId
    );
    syncEngineImpl.remoteStore.listen(
      new TargetData(
        queryToTarget(newQueryForPath(key.path)),
        limboTargetId,
        TargetPurpose.LimboResolution,
        ListenSequence.INVALID
      )
    );
  }
}

// Visible for testing
export function activeLimboDocumentResolutions(
  syncEngine: SyncEngine
): SortedMap<DocumentKey, TargetId> {
  const syncEngineImpl = debugCast(syncEngine, SyncEngineImpl);
  return syncEngineImpl.activeLimboTargetsByKey;
}

// Visible for testing
export function enqueuedLimboDocumentResolutions(
  syncEngine: SyncEngine
): DocumentKey[] {
  const syncEngineImpl = debugCast(syncEngine, SyncEngineImpl);
  return syncEngineImpl.enqueuedLimboResolutions;
}

<<<<<<< HEAD
export async function emitNewSnapsAndNotifyLocalStore(
  syncEngine: SyncEngine,
  changes: MaybeDocumentMap,
  remoteEvent?: RemoteEvent
): Promise<void> {
  const syncEngineImpl = debugCast(syncEngine, SyncEngineImpl);
  const newSnaps: ViewSnapshot[] = [];
  const docChangesInAllViews: LocalViewChanges[] = [];
  const queriesProcessed: Array<Promise<void>> = [];

  syncEngineImpl.queryViewsByQuery.forEach((_, queryView) => {
    debugAssert(
      !!syncEngineImpl.applyDocChanges,
      'ApplyDocChangesHandler not set'
    );
    queriesProcessed.push(
      syncEngineImpl
        .applyDocChanges(queryView, changes, remoteEvent)
        .then(viewSnapshot => {
          if (viewSnapshot) {
            if (syncEngineImpl.isPrimaryClient) {
              syncEngineImpl.sharedClientState.updateQueryState(
=======
  async emitNewSnapsAndNotifyLocalStore(
    changes: MaybeDocumentMap,
    remoteEvent?: RemoteEvent
  ): Promise<void> {
    const newSnaps: ViewSnapshot[] = [];
    const docChangesInAllViews: LocalViewChanges[] = [];
    const queriesProcessed: Array<Promise<void>> = [];

    this.queryViewsByQuery.forEach((_, queryView) => {
      queriesProcessed.push(
        Promise.resolve()
          .then(() => {
            const viewDocChanges = queryView.view.computeDocChanges(changes);
            if (!viewDocChanges.needsRefill) {
              return viewDocChanges;
            }
            // The query has a limit and some docs were removed, so we need
            // to re-run the query against the local store to make sure we
            // didn't lose any good docs that had been past the limit.
            return executeQuery(
              this.localStore,
              queryView.query,
              /* usePreviousResults= */ false
            ).then(({ documents }) => {
              return queryView.view.computeDocChanges(
                documents,
                viewDocChanges
              );
            });
          })
          .then((viewDocChanges: ViewDocumentChanges) => {
            const targetChange =
              remoteEvent && remoteEvent.targetChanges.get(queryView.targetId);
            const viewChange = queryView.view.applyChanges(
              viewDocChanges,
              /* updateLimboDocuments= */ this.isPrimaryClient,
              targetChange
            );
            this.updateTrackedLimbos(
              queryView.targetId,
              viewChange.limboChanges
            );
            if (viewChange.snapshot) {
              if (this.isPrimaryClient) {
                this.sharedClientState.updateQueryState(
                  queryView.targetId,
                  viewChange.snapshot.fromCache ? 'not-current' : 'current'
                );
              }

              newSnaps.push(viewChange.snapshot);
              const docChanges = LocalViewChanges.fromSnapshot(
>>>>>>> 4b5105c2
                queryView.targetId,
                viewSnapshot.fromCache ? 'not-current' : 'current'
              );
            }
            newSnaps.push(viewSnapshot);
            const docChanges = LocalViewChanges.fromSnapshot(
              queryView.targetId,
              viewSnapshot
            );
            docChangesInAllViews.push(docChanges);
          }
        })
    );
  });

<<<<<<< HEAD
  await Promise.all(queriesProcessed);
  syncEngineImpl.syncEngineListener!.onWatchChange(newSnaps);
  await syncEngineImpl.localStore.notifyLocalViewChanges(docChangesInAllViews);
}
=======
    await Promise.all(queriesProcessed);
    this.syncEngineListener!.onWatchChange(newSnaps);
    await notifyLocalViewChanges(this.localStore, docChangesInAllViews);
  }
>>>>>>> 4b5105c2

async function applyDocChanges(
  syncEngineImpl: SyncEngineImpl,
  queryView: QueryView,
  changes: MaybeDocumentMap,
  remoteEvent?: RemoteEvent
): Promise<ViewSnapshot | undefined> {
  let viewDocChanges = queryView.view.computeDocChanges(changes);
  if (viewDocChanges.needsRefill) {
    // The query has a limit and some docs were removed, so we need
    // to re-run the query against the local store to make sure we
    // didn't lose any good docs that had been past the limit.
    viewDocChanges = await syncEngineImpl.localStore
      .executeQuery(queryView.query, /* usePreviousResults= */ false)
      .then(({ documents }) => {
        return queryView.view.computeDocChanges(documents, viewDocChanges);
      });
  }

  const targetChange =
    remoteEvent && remoteEvent.targetChanges.get(queryView.targetId);
  const viewChange = queryView.view.applyChanges(
    viewDocChanges,
    /* updateLimboDocuments= */ syncEngineImpl.isPrimaryClient,
    targetChange
  );
  updateTrackedLimbos(
    syncEngineImpl,
    queryView.targetId,
    viewChange.limboChanges
  );
  return viewChange.snapshot;
}

export async function handleCredentialChange(
  syncEngine: SyncEngine,
  user: User
): Promise<void> {
  const syncEngineImpl = debugCast(syncEngine, SyncEngineImpl);
  const userChanged = !syncEngineImpl.currentUser.isEqual(user);

<<<<<<< HEAD
  if (userChanged) {
    logDebug(LOG_TAG, 'User change. New user:', user.toKey());
=======
      const result = await handleUserChange(this.localStore, user);
      this.currentUser = user;
>>>>>>> 4b5105c2

    const result = await syncEngineImpl.localStore.handleUserChange(user);
    syncEngineImpl.currentUser = user;

    // Fails tasks waiting for pending writes requested by previous user.
    rejectOutstandingPendingWritesCallbacks(
      syncEngineImpl,
      "'waitForPendingWrites' promise is rejected due to a user change."
    );
    // TODO(b/114226417): Consider calling this only in the primary tab.
    syncEngineImpl.sharedClientState.handleUserChange(
      user,
      result.removedBatchIds,
      result.addedBatchIds
    );
    await emitNewSnapsAndNotifyLocalStore(
      syncEngineImpl,
      result.affectedDocuments
    );
  }
}

export function getRemoteKeysForTarget(
  syncEngine: SyncEngine,
  targetId: TargetId
): DocumentKeySet {
  const syncEngineImpl = debugCast(syncEngine, SyncEngineImpl);
  const limboResolution = syncEngineImpl.activeLimboResolutionsByTarget.get(
    targetId
  );
  if (limboResolution && limboResolution.receivedDocument) {
    return documentKeySet().add(limboResolution.key);
  } else {
    let keySet = documentKeySet();
    const queries = syncEngineImpl.queriesByTarget.get(targetId);
    if (!queries) {
      return keySet;
    }
    for (const query of queries) {
      const queryView = syncEngineImpl.queryViewsByQuery.get(query);
      debugAssert(
        !!queryView,
        `No query view found for ${stringifyQuery(query)}`
      );
      keySet = keySet.unionWith(queryView.view.syncedDocuments);
    }
    return keySet;
  }
}

/**
 * Reconcile the list of synced documents in an existing view with those
 * from persistence.
 */
async function synchronizeViewAndComputeSnapshot(
  syncEngine: SyncEngine,
  queryView: QueryView
): Promise<ViewChange> {
  const syncEngineImpl = debugCast(syncEngine, SyncEngineImpl);
  const queryResult = await executeQuery(
    syncEngineImpl.localStore,
    queryView.query,
    /* usePreviousResults= */ true
  );
  const viewSnapshot = queryView.view.synchronizeWithPersistedState(
    queryResult
  );
  if (syncEngineImpl.isPrimaryClient) {
    updateTrackedLimbos(
      syncEngineImpl,
      queryView.targetId,
      viewSnapshot.limboChanges
    );
  }
  return viewSnapshot;
}

/** Applies a mutation state to an existing batch.  */
// PORTING NOTE: Multi-Tab only.
export async function applyBatchState(
  syncEngine: SyncEngine,
  batchId: BatchId,
  batchState: MutationBatchState,
  error?: FirestoreError
): Promise<void> {
  const syncEngineImpl = debugCast(syncEngine, SyncEngineImpl);
  syncEngineImpl.assertSubscribed('applyBatchState()');
  const documents = await lookupMutationDocuments(
    syncEngineImpl.localStore,
    batchId
  );

  if (documents === null) {
    // A throttled tab may not have seen the mutation before it was completed
    // and removed from the mutation queue, in which case we won't have cached
    // the affected documents. In this case we can safely ignore the update
    // since that means we didn't apply the mutation locally at all (if we
    // had, we would have cached the affected documents), and so we will just
    // see any resulting document changes via normal remote document updates
    // as applicable.
    logDebug(LOG_TAG, 'Cannot apply mutation batch with id: ' + batchId);
    return;
  }

  if (batchState === 'pending') {
    // If we are the primary client, we need to send this write to the
    // backend. Secondary clients will ignore these writes since their remote
    // connection is disabled.
    await syncEngineImpl.remoteStore.fillWritePipeline();
  } else if (batchState === 'acknowledged' || batchState === 'rejected') {
    // NOTE: Both these methods are no-ops for batches that originated from
    // other clients.
    processUserCallback(syncEngineImpl, batchId, error ? error : null);
    removeCachedMutationBatchMetadata(syncEngineImpl.localStore, batchId);
  } else {
    fail(`Unknown batchState: ${batchState}`);
  }

  await emitNewSnapsAndNotifyLocalStore(syncEngineImpl, documents);
}

/** Applies a query target change from a different tab. */
// PORTING NOTE: Multi-Tab only.
export async function applyPrimaryState(
  syncEngine: SyncEngine,
  isPrimary: boolean
): Promise<void> {
  const syncEngineImpl = debugCast(syncEngine, SyncEngineImpl);
  ensureWatchCallbacks(syncEngineImpl);
  ensureWriteCallbacks(syncEngineImpl);
  if (isPrimary === true && syncEngineImpl._isPrimaryClient !== true) {
    // Secondary tabs only maintain Views for their local listeners and the
    // Views internal state may not be 100% populated (in particular
    // secondary tabs don't track syncedDocuments, the set of documents the
    // server considers to be in the target). So when a secondary becomes
    // primary, we need to need to make sure that all views for all targets
    // match the state on disk.
    const activeTargets = syncEngineImpl.sharedClientState.getAllActiveQueryTargets();
    const activeQueries = await synchronizeQueryViewsAndRaiseSnapshots(
      syncEngineImpl,
      activeTargets.toArray(),
      /*transitionToPrimary=*/ true
    );
    syncEngineImpl._isPrimaryClient = true;
    await syncEngineImpl.remoteStore.applyPrimaryState(true);
    for (const targetData of activeQueries) {
      syncEngineImpl.remoteStore.listen(targetData);
    }
  } else if (isPrimary === false && syncEngineImpl._isPrimaryClient !== false) {
    const activeTargets: TargetId[] = [];

    let p = Promise.resolve();
    syncEngineImpl.queriesByTarget.forEach((_, targetId) => {
      if (syncEngineImpl.sharedClientState.isLocalQueryTarget(targetId)) {
        activeTargets.push(targetId);
      } else {
        p = p.then(() => {
<<<<<<< HEAD
          removeAndCleanupTarget(syncEngineImpl, targetId);
          return syncEngineImpl.localStore.releaseTarget(
=======
          syncEngineImpl.removeAndCleanupTarget(targetId);
          return releaseTarget(
            syncEngineImpl.localStore,
>>>>>>> 4b5105c2
            targetId,
            /*keepPersistedTargetData=*/ true
          );
        });
      }
      syncEngineImpl.remoteStore.unlisten(targetId);
    });
    await p;

    await synchronizeQueryViewsAndRaiseSnapshots(
      syncEngineImpl,
      activeTargets,
      /*transitionToPrimary=*/ false
    );
    resetLimboDocuments(syncEngineImpl);
    syncEngineImpl._isPrimaryClient = false;
    await syncEngineImpl.remoteStore.applyPrimaryState(false);
  }
}

// PORTING NOTE: Multi-Tab only.
function resetLimboDocuments(syncEngine: SyncEngine): void {
  const syncEngineImpl = debugCast(syncEngine, SyncEngineImpl);
  syncEngineImpl.activeLimboResolutionsByTarget.forEach((_, targetId) => {
    syncEngineImpl.remoteStore.unlisten(targetId);
  });
  syncEngineImpl.limboDocumentRefs.removeAllReferences();
  syncEngineImpl.activeLimboResolutionsByTarget = new Map<
    TargetId,
    LimboResolution
  >();
  syncEngineImpl.activeLimboTargetsByKey = new SortedMap<DocumentKey, TargetId>(
    DocumentKey.comparator
  );
}

/**
 * Reconcile the query views of the provided query targets with the state from
 * persistence. Raises snapshots for any changes that affect the local
 * client and returns the updated state of all target's query data.
 *
 * @param syncEngine The sync engine implementation
 * @param targets the list of targets with views that need to be recomputed
 * @param transitionToPrimary `true` iff the tab transitions from a secondary
 * tab to a primary tab
 */
// PORTING NOTE: Multi-Tab only.
async function synchronizeQueryViewsAndRaiseSnapshots(
  syncEngine: SyncEngine,
  targets: TargetId[],
  transitionToPrimary: boolean
): Promise<TargetData[]> {
  const syncEngineImpl = debugCast(syncEngine, SyncEngineImpl);
  const activeQueries: TargetData[] = [];
  const newViewSnapshots: ViewSnapshot[] = [];
  for (const targetId of targets) {
    let targetData: TargetData;
    const queries = syncEngineImpl.queriesByTarget.get(targetId);

    if (queries && queries.length !== 0) {
      // For queries that have a local View, we fetch their current state
      // from LocalStore (as the resume token and the snapshot version
      // might have changed) and reconcile their views with the persisted
      // state (the list of syncedDocuments may have gotten out of sync).
      targetData = await allocateTarget(
        syncEngineImpl.localStore,
        queryToTarget(queries[0])
      );

      for (const query of queries) {
        const queryView = syncEngineImpl.queryViewsByQuery.get(query);
        debugAssert(
          !!queryView,
          `No query view found for ${stringifyQuery(query)}`
        );

        const viewChange = await synchronizeViewAndComputeSnapshot(
          syncEngineImpl,
          queryView
        );
        if (viewChange.snapshot) {
          newViewSnapshots.push(viewChange.snapshot);
        }
      }
    } else {
      debugAssert(
        transitionToPrimary,
        'A secondary tab should never have an active view without an active target.'
      );
      // For queries that never executed on this client, we need to
      // allocate the target in LocalStore and initialize a new View.
      const target = await getCachedTarget(syncEngineImpl.localStore, targetId);
      debugAssert(!!target, `Target for id ${targetId} not found`);
<<<<<<< HEAD
      targetData = await syncEngineImpl.localStore.allocateTarget(target);
      await initializeViewAndComputeSnapshot(
        syncEngineImpl,
=======
      targetData = await allocateTarget(syncEngineImpl.localStore, target);
      await syncEngineImpl.initializeViewAndComputeSnapshot(
>>>>>>> 4b5105c2
        synthesizeTargetToQuery(target!),
        targetId,
        /*current=*/ false
      );
    }

    activeQueries.push(targetData!);
  }

  syncEngineImpl.syncEngineListener!.onWatchChange(newViewSnapshots);
  return activeQueries;
}

/**
 * Creates a `Query` object from the specified `Target`. There is no way to
 * obtain the original `Query`, so we synthesize a `Query` from the `Target`
 * object.
 *
 * The synthesized result might be different from the original `Query`, but
 * since the synthesized `Query` should return the same results as the
 * original one (only the presentation of results might differ), the potential
 * difference will not cause issues.
 */
// PORTING NOTE: Multi-Tab only.
function synthesizeTargetToQuery(target: Target): Query {
  return newQuery(
    target.path,
    target.collectionGroup,
    target.orderBy,
    target.filters,
    target.limit,
    LimitType.First,
    target.startAt,
    target.endAt
  );
}

/** Returns the IDs of the clients that are currently active. */
// PORTING NOTE: Multi-Tab only.
export function getActiveClients(syncEngine: SyncEngine): Promise<ClientId[]> {
  const syncEngineImpl = debugCast(syncEngine, SyncEngineImpl);
  return getActiveClientsFromPersistence(syncEngineImpl.localStore);
}

/** Applies a query target change from a different tab. */
// PORTING NOTE: Multi-Tab only.
export async function applyTargetState(
  syncEngine: SyncEngine,
  targetId: TargetId,
  state: QueryTargetState,
  error?: FirestoreError
): Promise<void> {
  const syncEngineImpl = debugCast(syncEngine, SyncEngineImpl);
  if (syncEngineImpl._isPrimaryClient) {
    // If we receive a target state notification via WebStorage, we are
    // either already secondary or another tab has taken the primary lease.
    logDebug(LOG_TAG, 'Ignoring unexpected query state notification.');
    return;
  }

  if (syncEngineImpl.queriesByTarget.has(targetId)) {
    switch (state) {
      case 'current':
      case 'not-current': {
        const changes = await getNewDocumentChanges(syncEngineImpl.localStore);
        const synthesizedRemoteEvent = RemoteEvent.createSynthesizedRemoteEventForCurrentChange(
          targetId,
          state === 'current'
        );
        await emitNewSnapsAndNotifyLocalStore(
          syncEngineImpl,
          changes,
          synthesizedRemoteEvent
        );
        break;
      }
      case 'rejected': {
        await releaseTarget(
          syncEngineImpl.localStore,
          targetId,
          /* keepPersistedTargetData */ true
        );
        removeAndCleanupTarget(syncEngineImpl, targetId, error);
        break;
      }
      default:
        fail('Unexpected target state: ' + state);
    }
  }
}

/** Adds or removes Watch targets for queries from different tabs. */
export async function applyActiveTargetsChange(
  syncEngine: SyncEngine,
  added: TargetId[],
  removed: TargetId[]
): Promise<void> {
  const syncEngineImpl = ensureWatchCallbacks(syncEngine);
  if (!syncEngineImpl._isPrimaryClient) {
    return;
  }

  for (const targetId of added) {
    if (syncEngineImpl.queriesByTarget.has(targetId)) {
      // A target might have been added in a previous attempt
      logDebug(LOG_TAG, 'Adding an already active target ' + targetId);
      continue;
    }

    const target = await getCachedTarget(syncEngineImpl.localStore, targetId);
    debugAssert(!!target, `Query data for active target ${targetId} not found`);
<<<<<<< HEAD
    const targetData = await syncEngineImpl.localStore.allocateTarget(target);
    await initializeViewAndComputeSnapshot(
      syncEngineImpl,
=======
    const targetData = await allocateTarget(syncEngineImpl.localStore, target);
    await syncEngineImpl.initializeViewAndComputeSnapshot(
>>>>>>> 4b5105c2
      synthesizeTargetToQuery(target),
      targetData.targetId,
      /*current=*/ false
    );
    syncEngineImpl.remoteStore.listen(targetData);
  }

  for (const targetId of removed) {
    // Check that the target is still active since the target might have been
    // removed if it has been rejected by the backend.
    if (!syncEngineImpl.queriesByTarget.has(targetId)) {
      continue;
    }

    // Release queries that are still active.
    await releaseTarget(
      syncEngineImpl.localStore,
      targetId,
      /* keepPersistedTargetData */ false
    )
      .then(() => {
        syncEngineImpl.remoteStore.unlisten(targetId);
        removeAndCleanupTarget(syncEngineImpl, targetId);
      })
      .catch(ignoreIfPrimaryLeaseLoss);
  }
}

function ensureWatchCallbacks(syncEngine: SyncEngine): SyncEngineImpl {
  const syncEngineImpl = debugCast(syncEngine, SyncEngineImpl);
  syncEngineImpl.remoteStore.remoteSyncer.applyRemoteEvent = applyRemoteEvent.bind(
    null,
    syncEngineImpl
  );
  syncEngineImpl.remoteStore.remoteSyncer.getRemoteKeysForTarget = getRemoteKeysForTarget.bind(
    null,
    syncEngineImpl
  );
  syncEngineImpl.remoteStore.remoteSyncer.rejectListen = rejectListen.bind(
    null,
    syncEngineImpl
  );
  return syncEngineImpl;
}

function ensureWriteCallbacks(syncEngine: SyncEngine): SyncEngineImpl {
  const syncEngineImpl = debugCast(syncEngine, SyncEngineImpl);
  syncEngineImpl.remoteStore.remoteSyncer.applySuccessfulWrite = applySuccessfulWrite.bind(
    null,
    syncEngineImpl
  );
  syncEngineImpl.remoteStore.remoteSyncer.rejectFailedWrite = rejectFailedWrite.bind(
    null,
    syncEngineImpl
  );
  return syncEngineImpl;
}<|MERGE_RESOLUTION|>--- conflicted
+++ resolved
@@ -17,7 +17,6 @@
 
 import { User } from '../auth/user';
 import {
-  applyRemoteEventToLocalCache,
   getNewDocumentChanges,
   getCachedTarget,
   ignoreIfPrimaryLeaseLoss,
@@ -28,12 +27,13 @@
   allocateTarget,
   executeQuery,
   releaseTarget,
+  applyRemoteEventToLocalCache,
   rejectBatch,
+  handleUserChange,
+  localWrite,
   acknowledgeBatch,
   getHighestUnacknowledgedBatchId,
-  localWrite,
-  notifyLocalViewChanges,
-  handleUserChange
+  notifyLocalViewChanges
 } from '../local/local_store';
 import { LocalViewChanges } from '../local/local_view_changes';
 import { ReferenceSet } from '../local/reference_set';
@@ -178,9 +178,9 @@
 
 /**
  * An implementation of `SyncEngine` coordinating with other parts of SDK.
- * 
+ *
  * The parts of SyncEngine that act as a callback to RemoteStore need to be
- * registered individually. This is done in `syncEngineWrite()` and 
+ * registered individually. This is done in `syncEngineWrite()` and
  * `syncEngineListen()` (as well as `applyPrimaryState()`) as these methods
  * serve as entry points to RemoteStore's functionality.
  *
@@ -265,7 +265,6 @@
     this.syncEngineListener = syncEngineListener;
   }
 
-<<<<<<< HEAD
   assertSubscribed(fnName: string): void {
     debugAssert(
       this.syncEngineListener !== null,
@@ -273,44 +272,6 @@
     );
   }
 }
-=======
-  async listen(query: Query): Promise<ViewSnapshot> {
-    this.assertSubscribed('listen()');
-
-    let targetId;
-    let viewSnapshot;
-
-    const queryView = this.queryViewsByQuery.get(query);
-    if (queryView) {
-      // PORTING NOTE: With Multi-Tab Web, it is possible that a query view
-      // already exists when EventManager calls us for the first time. This
-      // happens when the primary tab is already listening to this query on
-      // behalf of another tab and the user of the primary also starts listening
-      // to the query. EventManager will not have an assigned target ID in this
-      // case and calls `listen` to obtain this ID.
-      targetId = queryView.targetId;
-      this.sharedClientState.addLocalQueryTarget(targetId);
-      viewSnapshot = queryView.view.computeInitialSnapshot();
-    } else {
-      const targetData = await allocateTarget(
-        this.localStore,
-        queryToTarget(query)
-      );
-
-      const status = this.sharedClientState.addLocalQueryTarget(
-        targetData.targetId
-      );
-      targetId = targetData.targetId;
-      viewSnapshot = await this.initializeViewAndComputeSnapshot(
-        query,
-        targetId,
-        status === 'current'
-      );
-      if (this.isPrimaryClient) {
-        this.remoteStore.listen(targetData);
-      }
-    }
->>>>>>> 4b5105c2
 
 export function newSyncEngine(
   localStore: LocalStore,
@@ -334,7 +295,6 @@
   return syncEngine;
 }
 
-<<<<<<< HEAD
 /**
  * Initiates the new listen, resolves promise when listen enqueued to the
  * server. All the subsequent view snapshots or errors are sent to the
@@ -362,23 +322,9 @@
     syncEngineImpl.sharedClientState.addLocalQueryTarget(targetId);
     viewSnapshot = queryView.view.computeInitialSnapshot();
   } else {
-    const targetData = await syncEngineImpl.localStore.allocateTarget(
+    const targetData = await allocateTarget(
+      syncEngineImpl.localStore,
       queryToTarget(query)
-=======
-  /**
-   * Registers a view for a previously unknown query and computes its initial
-   * snapshot.
-   */
-  async initializeViewAndComputeSnapshot(
-    query: Query,
-    targetId: TargetId,
-    current: boolean
-  ): Promise<ViewSnapshot> {
-    const queryResult = await executeQuery(
-      this.localStore,
-      query,
-      /* usePreviousResults= */ true
->>>>>>> 4b5105c2
     );
 
     const status = syncEngineImpl.sharedClientState.addLocalQueryTarget(
@@ -415,7 +361,8 @@
   syncEngineImpl.applyDocChanges = (queryView, changes, remoteEvent) =>
     applyDocChanges(syncEngineImpl, queryView, changes, remoteEvent);
 
-  const queryResult = await syncEngineImpl.localStore.executeQuery(
+  const queryResult = await executeQuery(
+    syncEngineImpl.localStore,
     query,
     /* usePreviousResults= */ true
   );
@@ -475,7 +422,6 @@
     return;
   }
 
-<<<<<<< HEAD
   // No other queries are mapped to the target, clean up the query and the target.
   if (syncEngineImpl.isPrimaryClient) {
     // We need to remove the local query target first to allow us to verify
@@ -486,47 +432,28 @@
     );
 
     if (!targetRemainsActive) {
-      await syncEngineImpl.localStore
-        .releaseTarget(queryView.targetId, /*keepPersistedTargetData=*/ false)
+      await releaseTarget(
+        syncEngineImpl.localStore,
+        queryView.targetId,
+        /*keepPersistedTargetData=*/ false
+      )
         .then(() => {
           syncEngineImpl.sharedClientState.clearQueryState(queryView.targetId);
           syncEngineImpl.remoteStore.unlisten(queryView.targetId);
           removeAndCleanupTarget(syncEngineImpl, queryView.targetId);
         })
         .catch(ignoreIfPrimaryLeaseLoss);
-=======
-      if (!targetRemainsActive) {
-        await releaseTarget(
-          this.localStore,
-          queryView.targetId,
-          /*keepPersistedTargetData=*/ false
-        )
-          .then(() => {
-            this.sharedClientState.clearQueryState(queryView.targetId);
-            this.remoteStore.unlisten(queryView.targetId);
-            this.removeAndCleanupTarget(queryView.targetId);
-          })
-          .catch(ignoreIfPrimaryLeaseLoss);
-      }
-    } else {
-      this.removeAndCleanupTarget(queryView.targetId);
-      await releaseTarget(
-        this.localStore,
-        queryView.targetId,
-        /*keepPersistedTargetData=*/ true
-      );
->>>>>>> 4b5105c2
     }
   } else {
     removeAndCleanupTarget(syncEngineImpl, queryView.targetId);
-    await syncEngineImpl.localStore.releaseTarget(
+    await releaseTarget(
+      syncEngineImpl.localStore,
       queryView.targetId,
       /*keepPersistedTargetData=*/ true
     );
   }
 }
 
-<<<<<<< HEAD
 /**
  * Initiates the write of local mutation batch which involves adding the
  * writes to the mutation queue, notifying the remote store about new
@@ -546,7 +473,7 @@
   syncEngineImpl.assertSubscribed('write()');
 
   try {
-    const result = await syncEngineImpl.localStore.localWrite(batch);
+    const result = await localWrite(syncEngineImpl.localStore, batch);
     syncEngineImpl.sharedClientState.addPendingMutation(result.batchId);
     addMutationCallback(syncEngineImpl, result.batchId, userCallback);
     await emitNewSnapsAndNotifyLocalStore(syncEngineImpl, result.changes);
@@ -556,27 +483,9 @@
     // don't send the mutation. The user can then retry the write.
     const error = wrapInUserErrorIfRecoverable(e, `Failed to persist write`);
     userCallback.reject(error);
-=======
-  async write(batch: Mutation[], userCallback: Deferred<void>): Promise<void> {
-    this.assertSubscribed('write()');
-
-    try {
-      const result = await localWrite(this.localStore, batch);
-      this.sharedClientState.addPendingMutation(result.batchId);
-      this.addMutationCallback(result.batchId, userCallback);
-      await this.emitNewSnapsAndNotifyLocalStore(result.changes);
-      await this.remoteStore.fillWritePipeline();
-    } catch (e) {
-      // If we can't persist the mutation, we reject the user callback and
-      // don't send the mutation. The user can then retry the write.
-      const error = wrapInUserErrorIfRecoverable(e, `Failed to persist write`);
-      userCallback.reject(error);
-    }
->>>>>>> 4b5105c2
-  }
-}
-
-<<<<<<< HEAD
+  }
+}
+
 /**
  * Applies one remote event to the sync engine, notifying any views of the
  * changes, and releasing any pending mutation batches that would become
@@ -589,7 +498,8 @@
   const syncEngineImpl = debugCast(syncEngine, SyncEngineImpl);
   syncEngineImpl.assertSubscribed('applyRemoteEvent()');
   try {
-    const changes = await syncEngineImpl.localStore.applyRemoteEvent(
+    const changes = await applyRemoteEventToLocalCache(
+      syncEngineImpl.localStore,
       remoteEvent
     );
     // Update `receivedDocument` as appropriate for any limbo targets.
@@ -606,19 +516,6 @@
             targetChange.removedDocuments.size <=
             1,
           'Limbo resolution for single document contains multiple changes.'
-=======
-  async applyRemoteEvent(remoteEvent: RemoteEvent): Promise<void> {
-    this.assertSubscribed('applyRemoteEvent()');
-    try {
-      const changes = await applyRemoteEventToLocalCache(
-        this.localStore,
-        remoteEvent
-      );
-      // Update `receivedDocument` as appropriate for any limbo targets.
-      remoteEvent.targetChanges.forEach((targetChange, targetId) => {
-        const limboResolution = this.activeLimboResolutionsByTarget.get(
-          targetId
->>>>>>> 4b5105c2
         );
         if (targetChange.addedDocuments.size > 0) {
           limboResolution.receivedDocument = true;
@@ -737,7 +634,6 @@
 
     await applyRemoteEvent(syncEngineImpl, event);
 
-<<<<<<< HEAD
     // Since this query failed, we won't want to manually unlisten to it.
     // We only remove it from bookkeeping after we successfully applied the
     // RemoteEvent. If `applyRemoteEvent()` throws, we want to re-listen to
@@ -749,31 +645,13 @@
     syncEngineImpl.activeLimboResolutionsByTarget.delete(targetId);
     pumpEnqueuedLimboResolutions(syncEngineImpl);
   } else {
-    await syncEngineImpl.localStore
-      .releaseTarget(targetId, /* keepPersistedTargetData */ false)
+    await releaseTarget(
+      syncEngineImpl.localStore,
+      targetId,
+      /* keepPersistedTargetData */ false
+    )
       .then(() => removeAndCleanupTarget(syncEngineImpl, targetId, err))
       .catch(ignoreIfPrimaryLeaseLoss);
-=======
-      // Since this query failed, we won't want to manually unlisten to it.
-      // We only remove it from bookkeeping after we successfully applied the
-      // RemoteEvent. If `applyRemoteEvent()` throws, we want to re-listen to
-      // this query when the RemoteStore restarts the Watch stream, which should
-      // re-trigger the target failure.
-      this.activeLimboTargetsByKey = this.activeLimboTargetsByKey.remove(
-        limboKey
-      );
-      this.activeLimboResolutionsByTarget.delete(targetId);
-      this.pumpEnqueuedLimboResolutions();
-    } else {
-      await releaseTarget(
-        this.localStore,
-        targetId,
-        /* keepPersistedTargetData */ false
-      )
-        .then(() => this.removeAndCleanupTarget(targetId, err))
-        .catch(ignoreIfPrimaryLeaseLoss);
-    }
->>>>>>> 4b5105c2
   }
 }
 
@@ -786,18 +664,11 @@
 
   const batchId = mutationBatchResult.batch.batchId;
 
-<<<<<<< HEAD
   try {
-    const changes = await syncEngineImpl.localStore.acknowledgeBatch(
+    const changes = await acknowledgeBatch(
+      syncEngineImpl.localStore,
       mutationBatchResult
     );
-=======
-    try {
-      const changes = await acknowledgeBatch(
-        this.localStore,
-        mutationBatchResult
-      );
->>>>>>> 4b5105c2
 
     // The local store may or may not be able to apply the write result and
     // raise events immediately (depending on whether the watcher is caught
@@ -806,7 +677,6 @@
     processUserCallback(syncEngineImpl, batchId, /*error=*/ null);
     triggerPendingWritesCallbacks(syncEngineImpl, batchId);
 
-<<<<<<< HEAD
     syncEngineImpl.sharedClientState.updateMutationState(
       batchId,
       'acknowledged'
@@ -814,29 +684,6 @@
     await emitNewSnapsAndNotifyLocalStore(syncEngineImpl, changes);
   } catch (error) {
     await ignoreIfPrimaryLeaseLoss(error);
-=======
-  async rejectFailedWrite(
-    batchId: BatchId,
-    error: FirestoreError
-  ): Promise<void> {
-    this.assertSubscribed('rejectFailedWrite()');
-
-    try {
-      const changes = await rejectBatch(this.localStore, batchId);
-
-      // The local store may or may not be able to apply the write result and
-      // raise events immediately (depending on whether the watcher is caught up),
-      // so we raise user callbacks first so that they consistently happen before
-      // listen events.
-      this.processUserCallback(batchId, error);
-      this.triggerPendingWritesCallbacks(batchId);
-
-      this.sharedClientState.updateMutationState(batchId, 'rejected', error);
-      await this.emitNewSnapsAndNotifyLocalStore(changes);
-    } catch (error) {
-      await ignoreIfPrimaryLeaseLoss(error);
-    }
->>>>>>> 4b5105c2
   }
 }
 
@@ -849,7 +696,7 @@
   syncEngineImpl.assertSubscribed('rejectFailedWrite()');
 
   try {
-    const changes = await syncEngineImpl.localStore.rejectBatch(batchId);
+    const changes = await rejectBatch(syncEngineImpl.localStore, batchId);
 
     // The local store may or may not be able to apply the write result and
     // raise events immediately (depending on whether the watcher is caught up),
@@ -869,7 +716,6 @@
   }
 }
 
-<<<<<<< HEAD
 /**
  * Registers a user callback that resolves when all pending mutations at the moment of calling
  * are acknowledged .
@@ -886,20 +732,11 @@
         "'awaitPendingWrites()' will not complete until the network is enabled."
     );
   }
-=======
-    try {
-      const highestBatchId = await getHighestUnacknowledgedBatchId(
-        this.localStore
-      );
-      if (highestBatchId === BATCHID_UNKNOWN) {
-        // Trigger the callback right away if there is no pending writes at the moment.
-        callback.resolve();
-        return;
-      }
->>>>>>> 4b5105c2
 
   try {
-    const highestBatchId = await syncEngineImpl.localStore.getHighestUnacknowledgedBatchId();
+    const highestBatchId = await getHighestUnacknowledgedBatchId(
+      syncEngineImpl.localStore
+    );
     if (highestBatchId === BATCHID_UNKNOWN) {
       // Trigger the callback right away if there is no pending writes at the moment.
       callback.resolve();
@@ -1150,7 +987,6 @@
   return syncEngineImpl.enqueuedLimboResolutions;
 }
 
-<<<<<<< HEAD
 export async function emitNewSnapsAndNotifyLocalStore(
   syncEngine: SyncEngine,
   changes: MaybeDocumentMap,
@@ -1173,60 +1009,6 @@
           if (viewSnapshot) {
             if (syncEngineImpl.isPrimaryClient) {
               syncEngineImpl.sharedClientState.updateQueryState(
-=======
-  async emitNewSnapsAndNotifyLocalStore(
-    changes: MaybeDocumentMap,
-    remoteEvent?: RemoteEvent
-  ): Promise<void> {
-    const newSnaps: ViewSnapshot[] = [];
-    const docChangesInAllViews: LocalViewChanges[] = [];
-    const queriesProcessed: Array<Promise<void>> = [];
-
-    this.queryViewsByQuery.forEach((_, queryView) => {
-      queriesProcessed.push(
-        Promise.resolve()
-          .then(() => {
-            const viewDocChanges = queryView.view.computeDocChanges(changes);
-            if (!viewDocChanges.needsRefill) {
-              return viewDocChanges;
-            }
-            // The query has a limit and some docs were removed, so we need
-            // to re-run the query against the local store to make sure we
-            // didn't lose any good docs that had been past the limit.
-            return executeQuery(
-              this.localStore,
-              queryView.query,
-              /* usePreviousResults= */ false
-            ).then(({ documents }) => {
-              return queryView.view.computeDocChanges(
-                documents,
-                viewDocChanges
-              );
-            });
-          })
-          .then((viewDocChanges: ViewDocumentChanges) => {
-            const targetChange =
-              remoteEvent && remoteEvent.targetChanges.get(queryView.targetId);
-            const viewChange = queryView.view.applyChanges(
-              viewDocChanges,
-              /* updateLimboDocuments= */ this.isPrimaryClient,
-              targetChange
-            );
-            this.updateTrackedLimbos(
-              queryView.targetId,
-              viewChange.limboChanges
-            );
-            if (viewChange.snapshot) {
-              if (this.isPrimaryClient) {
-                this.sharedClientState.updateQueryState(
-                  queryView.targetId,
-                  viewChange.snapshot.fromCache ? 'not-current' : 'current'
-                );
-              }
-
-              newSnaps.push(viewChange.snapshot);
-              const docChanges = LocalViewChanges.fromSnapshot(
->>>>>>> 4b5105c2
                 queryView.targetId,
                 viewSnapshot.fromCache ? 'not-current' : 'current'
               );
@@ -1242,17 +1024,10 @@
     );
   });
 
-<<<<<<< HEAD
   await Promise.all(queriesProcessed);
   syncEngineImpl.syncEngineListener!.onWatchChange(newSnaps);
-  await syncEngineImpl.localStore.notifyLocalViewChanges(docChangesInAllViews);
-}
-=======
-    await Promise.all(queriesProcessed);
-    this.syncEngineListener!.onWatchChange(newSnaps);
-    await notifyLocalViewChanges(this.localStore, docChangesInAllViews);
-  }
->>>>>>> 4b5105c2
+  await notifyLocalViewChanges(syncEngineImpl.localStore, docChangesInAllViews);
+}
 
 async function applyDocChanges(
   syncEngineImpl: SyncEngineImpl,
@@ -1265,11 +1040,13 @@
     // The query has a limit and some docs were removed, so we need
     // to re-run the query against the local store to make sure we
     // didn't lose any good docs that had been past the limit.
-    viewDocChanges = await syncEngineImpl.localStore
-      .executeQuery(queryView.query, /* usePreviousResults= */ false)
-      .then(({ documents }) => {
-        return queryView.view.computeDocChanges(documents, viewDocChanges);
-      });
+    viewDocChanges = await executeQuery(
+      syncEngineImpl.localStore,
+      queryView.query,
+      /* usePreviousResults= */ false
+    ).then(({ documents }) => {
+      return queryView.view.computeDocChanges(documents, viewDocChanges);
+    });
   }
 
   const targetChange =
@@ -1294,15 +1071,10 @@
   const syncEngineImpl = debugCast(syncEngine, SyncEngineImpl);
   const userChanged = !syncEngineImpl.currentUser.isEqual(user);
 
-<<<<<<< HEAD
   if (userChanged) {
     logDebug(LOG_TAG, 'User change. New user:', user.toKey());
-=======
-      const result = await handleUserChange(this.localStore, user);
-      this.currentUser = user;
->>>>>>> 4b5105c2
-
-    const result = await syncEngineImpl.localStore.handleUserChange(user);
+
+    const result = await handleUserChange(syncEngineImpl.localStore, user);
     syncEngineImpl.currentUser = user;
 
     // Fails tasks waiting for pending writes requested by previous user.
@@ -1458,14 +1230,9 @@
         activeTargets.push(targetId);
       } else {
         p = p.then(() => {
-<<<<<<< HEAD
           removeAndCleanupTarget(syncEngineImpl, targetId);
-          return syncEngineImpl.localStore.releaseTarget(
-=======
-          syncEngineImpl.removeAndCleanupTarget(targetId);
           return releaseTarget(
             syncEngineImpl.localStore,
->>>>>>> 4b5105c2
             targetId,
             /*keepPersistedTargetData=*/ true
           );
@@ -1559,14 +1326,9 @@
       // allocate the target in LocalStore and initialize a new View.
       const target = await getCachedTarget(syncEngineImpl.localStore, targetId);
       debugAssert(!!target, `Target for id ${targetId} not found`);
-<<<<<<< HEAD
-      targetData = await syncEngineImpl.localStore.allocateTarget(target);
+      targetData = await allocateTarget(syncEngineImpl.localStore, target);
       await initializeViewAndComputeSnapshot(
         syncEngineImpl,
-=======
-      targetData = await allocateTarget(syncEngineImpl.localStore, target);
-      await syncEngineImpl.initializeViewAndComputeSnapshot(
->>>>>>> 4b5105c2
         synthesizeTargetToQuery(target!),
         targetId,
         /*current=*/ false
@@ -1678,14 +1440,9 @@
 
     const target = await getCachedTarget(syncEngineImpl.localStore, targetId);
     debugAssert(!!target, `Query data for active target ${targetId} not found`);
-<<<<<<< HEAD
-    const targetData = await syncEngineImpl.localStore.allocateTarget(target);
+    const targetData = await allocateTarget(syncEngineImpl.localStore, target);
     await initializeViewAndComputeSnapshot(
       syncEngineImpl,
-=======
-    const targetData = await allocateTarget(syncEngineImpl.localStore, target);
-    await syncEngineImpl.initializeViewAndComputeSnapshot(
->>>>>>> 4b5105c2
       synthesizeTargetToQuery(target),
       targetData.targetId,
       /*current=*/ false

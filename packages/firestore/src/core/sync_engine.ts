/**
 * @license
 * Copyright 2017 Google LLC
 *
 * Licensed under the Apache License, Version 2.0 (the "License");
 * you may not use this file except in compliance with the License.
 * You may obtain a copy of the License at
 *
 *   http://www.apache.org/licenses/LICENSE-2.0
 *
 * Unless required by applicable law or agreed to in writing, software
 * distributed under the License is distributed on an "AS IS" BASIS,
 * WITHOUT WARRANTIES OR CONDITIONS OF ANY KIND, either express or implied.
 * See the License for the specific language governing permissions and
 * limitations under the License.
 */

import { User } from '../auth/user';
import {
  ignoreIfPrimaryLeaseLoss,
  LocalStore,
  MultiTabLocalStore
} from '../local/local_store';
import { LocalViewChanges } from '../local/local_view_changes';
import { ReferenceSet } from '../local/reference_set';
import { TargetData, TargetPurpose } from '../local/target_data';
import {
  documentKeySet,
  DocumentKeySet,
  MaybeDocumentMap
} from '../model/collections';
import { MaybeDocument, NoDocument } from '../model/document';
import { DocumentKey } from '../model/document_key';
import { Mutation } from '../model/mutation';
import { BATCHID_UNKNOWN, MutationBatchResult } from '../model/mutation_batch';
import { RemoteEvent, TargetChange } from '../remote/remote_event';
import { RemoteStore } from '../remote/remote_store';
import { RemoteSyncer } from '../remote/remote_syncer';
import { debugAssert, fail, hardAssert } from '../util/assert';
import { Code, FirestoreError } from '../util/error';
import { logDebug } from '../util/log';
import { primitiveComparator } from '../util/misc';
import { ObjectMap } from '../util/obj_map';
import { Deferred } from '../util/promise';
import { SortedMap } from '../util/sorted_map';

import { ClientId, SharedClientState } from '../local/shared_client_state';
import {
  QueryTargetState,
  SharedClientStateSyncer
} from '../local/shared_client_state_syncer';
import { SortedSet } from '../util/sorted_set';
import { ListenSequence } from './listen_sequence';
import { LimitType, Query } from './query';
import { SnapshotVersion } from './snapshot_version';
import { Target } from './target';
import { TargetIdGenerator } from './target_id_generator';
import { Transaction } from './transaction';
import {
  BatchId,
  MutationBatchState,
  OnlineState,
  OnlineStateSource,
  TargetId
} from './types';
import {
  AddedLimboDocument,
  LimboDocumentChange,
  RemovedLimboDocument,
  View,
  ViewChange,
  ViewDocumentChanges
} from './view';
import { ViewSnapshot } from './view_snapshot';
import { AsyncQueue, wrapInUserErrorIfRecoverable } from '../util/async_queue';
import { TransactionRunner } from './transaction_runner';
<<<<<<< HEAD
import { BundleReader } from '../util/bundle_reader';
import { BundleLoader, initialProgress, LoadBundleTaskImpl } from './bundle';
=======
import { Datastore } from '../remote/datastore';
>>>>>>> 2e73801a

const LOG_TAG = 'SyncEngine';

/**
 * QueryView contains all of the data that SyncEngine needs to keep track of for
 * a particular query.
 */
class QueryView {
  constructor(
    /**
     * The query itself.
     */
    public query: Query,
    /**
     * The target number created by the client that is used in the watch
     * stream to identify this query.
     */
    public targetId: TargetId,
    /**
     * The view is responsible for computing the final merged truth of what
     * docs are in the query. It gets notified of local and remote changes,
     * and applies the query filters and limits to determine the most correct
     * possible results.
     */
    public view: View
  ) {}
}

/** Tracks a limbo resolution. */
class LimboResolution {
  constructor(public key: DocumentKey) {}

  /**
   * Set to true once we've received a document. This is used in
   * getRemoteKeysForTarget() and ultimately used by WatchChangeAggregator to
   * decide whether it needs to manufacture a delete event for the target once
   * the target is CURRENT.
   */
  receivedDocument: boolean = false;
}

/**
 * Interface implemented by EventManager to handle notifications from
 * SyncEngine.
 */
export interface SyncEngineListener {
  /** Handles new view snapshots. */
  onWatchChange(snapshots: ViewSnapshot[]): void;

  /** Handles the failure of a query. */
  onWatchError(query: Query, error: Error): void;

  /** Handles a change in online state. */
  onOnlineStateChange(onlineState: OnlineState): void;
}

/**
 * SyncEngine is the central controller in the client SDK architecture. It is
 * the glue code between the EventManager, LocalStore, and RemoteStore. Some of
 * SyncEngine's responsibilities include:
 * 1. Coordinating client requests and remote events between the EventManager
 *    and the local and remote data stores.
 * 2. Managing a View object for each query, providing the unified view between
 *    the local and remote data stores.
 * 3. Notifying the RemoteStore when the LocalStore has new mutations in its
 *    queue that need sending to the backend.
 *
 * The SyncEngine’s methods should only ever be called by methods running in the
 * global async queue.
 */
export interface SyncEngine extends RemoteSyncer {
  isPrimaryClient: boolean;

  /** Subscribes to SyncEngine notifications. Has to be called exactly once. */
  subscribe(syncEngineListener: SyncEngineListener): void;

  /**
   * Initiates the new listen, resolves promise when listen enqueued to the
   * server. All the subsequent view snapshots or errors are sent to the
   * subscribed handlers. Returns the initial snapshot.
   */
  listen(query: Query): Promise<ViewSnapshot>;

  /** Stops listening to the query. */
  unlisten(query: Query): Promise<void>;

  /**
   * Initiates the write of local mutation batch which involves adding the
   * writes to the mutation queue, notifying the remote store about new
   * mutations and raising events for any changes this write caused.
   *
   * The promise returned by this call is resolved when the above steps
   * have completed, *not* when the write was acked by the backend. The
   * userCallback is resolved once the write was acked/rejected by the
   * backend (or failed locally for any other reason).
   */
  write(batch: Mutation[], userCallback: Deferred<void>): Promise<void>;

  /**
   * Takes an updateFunction in which a set of reads and writes can be performed
   * atomically. In the updateFunction, the client can read and write values
   * using the supplied transaction object. After the updateFunction, all
   * changes will be committed. If a retryable error occurs (ex: some other
   * client has changed any of the data referenced), then the updateFunction
   * will be called again after a backoff. If the updateFunction still fails
   * after all retries, then the transaction will be rejected.
   *
   * The transaction object passed to the updateFunction contains methods for
   * accessing documents and collections. Unlike other datastore access, data
   * accessed with the transaction will not reflect local changes that have not
   * been committed. For this reason, it is required that all reads are
   * performed before any writes. Transactions must be performed while online.
   *
   * The Deferred input is resolved when the transaction is fully committed.
   */
  runTransaction<T>(
    asyncQueue: AsyncQueue,
    updateFunction: (transaction: Transaction) => Promise<T>,
    deferred: Deferred<T>
  ): void;

  /**
   * Applies an OnlineState change to the sync engine and notifies any views of
   * the change.
   */
  applyOnlineStateChange(
    onlineState: OnlineState,
    source: OnlineStateSource
  ): void;

  /**
   * Registers a user callback that resolves when all pending mutations at the moment of calling
   * are acknowledged .
   */
  registerPendingWritesCallback(callback: Deferred<void>): Promise<void>;

  // Visible for testing
  activeLimboDocumentResolutions(): SortedMap<DocumentKey, TargetId>;

  // Visible for testing
  enqueuedLimboDocumentResolutions(): DocumentKey[];

  handleCredentialChange(user: User): Promise<void>;

  enableNetwork(): Promise<void>;

  disableNetwork(): Promise<void>;

  getRemoteKeysForTarget(targetId: TargetId): DocumentKeySet;
}

/**
 * An implementation of `SyncEngine` coordinating with other parts of SDK.
 *
 * Note: some field defined in this class might have public access level, but
 * the class is not exported so they are only accessible from this module.
 * This is useful to implement optional features (like bundles) in free
 * functions, such that they are tree-shakeable.
 */
class SyncEngineImpl implements SyncEngine {
  protected syncEngineListener: SyncEngineListener | null = null;

  protected queryViewsByQuery = new ObjectMap<Query, QueryView>(
    q => q.canonicalId(),
    (l, r) => l.isEqual(r)
  );
  protected queriesByTarget = new Map<TargetId, Query[]>();
  /**
   * The keys of documents that are in limbo for which we haven't yet started a
   * limbo resolution query.
   */
  private enqueuedLimboResolutions: DocumentKey[] = [];
  /**
   * Keeps track of the target ID for each document that is in limbo with an
   * active target.
   */
  protected activeLimboTargetsByKey = new SortedMap<DocumentKey, TargetId>(
    DocumentKey.comparator
  );
  /**
   * Keeps track of the information about an active limbo resolution for each
   * active target ID that was started for the purpose of limbo resolution.
   */
  protected activeLimboResolutionsByTarget = new Map<
    TargetId,
    LimboResolution
  >();
  protected limboDocumentRefs = new ReferenceSet();
  /** Stores user completion handlers, indexed by User and BatchId. */
  private mutationUserCallbacks = {} as {
    [uidKey: string]: SortedMap<BatchId, Deferred<void>>;
  };
  /** Stores user callbacks waiting for all pending writes to be acknowledged. */
  private pendingWritesCallbacks = new Map<BatchId, Array<Deferred<void>>>();
  private limboTargetIdGenerator = TargetIdGenerator.forSyncEngine();

  private onlineState = OnlineState.Unknown;

  constructor(
    protected localStore: LocalStore,
    protected remoteStore: RemoteStore,
    protected datastore: Datastore,
    // PORTING NOTE: Manages state synchronization in multi-tab environments.
    protected sharedClientState: SharedClientState,
    private currentUser: User,
    private maxConcurrentLimboResolutions: number
  ) {}

  get isPrimaryClient(): boolean {
    return true;
  }

  subscribe(syncEngineListener: SyncEngineListener): void {
    debugAssert(
      syncEngineListener !== null,
      'SyncEngine listener cannot be null'
    );
    debugAssert(
      this.syncEngineListener === null,
      'SyncEngine already has a subscriber.'
    );

    this.syncEngineListener = syncEngineListener;
  }

  async listen(query: Query): Promise<ViewSnapshot> {
    this.assertSubscribed('listen()');

    let targetId;
    let viewSnapshot;

    const queryView = this.queryViewsByQuery.get(query);
    if (queryView) {
      // PORTING NOTE: With Multi-Tab Web, it is possible that a query view
      // already exists when EventManager calls us for the first time. This
      // happens when the primary tab is already listening to this query on
      // behalf of another tab and the user of the primary also starts listening
      // to the query. EventManager will not have an assigned target ID in this
      // case and calls `listen` to obtain this ID.
      targetId = queryView.targetId;
      this.sharedClientState.addLocalQueryTarget(targetId);
      viewSnapshot = queryView.view.computeInitialSnapshot();
    } else {
      const targetData = await this.localStore.allocateTarget(query.toTarget());

      const status = this.sharedClientState.addLocalQueryTarget(
        targetData.targetId
      );
      targetId = targetData.targetId;
      viewSnapshot = await this.initializeViewAndComputeSnapshot(
        query,
        targetId,
        status === 'current'
      );
      if (this.isPrimaryClient) {
        this.remoteStore.listen(targetData);
      }
    }

    return viewSnapshot;
  }

  /**
   * Registers a view for a previously unknown query and computes its initial
   * snapshot.
   */
  protected async initializeViewAndComputeSnapshot(
    query: Query,
    targetId: TargetId,
    current: boolean
  ): Promise<ViewSnapshot> {
    const queryResult = await this.localStore.executeQuery(
      query,
      /* usePreviousResults= */ true
    );
    const view = new View(query, queryResult.remoteKeys);
    const viewDocChanges = view.computeDocChanges(queryResult.documents);
    const synthesizedTargetChange = TargetChange.createSynthesizedTargetChangeForCurrentChange(
      targetId,
      current && this.onlineState !== OnlineState.Offline
    );
    const viewChange = view.applyChanges(
      viewDocChanges,
      /* updateLimboDocuments= */ this.isPrimaryClient,
      synthesizedTargetChange
    );
    this.updateTrackedLimbos(targetId, viewChange.limboChanges);

    debugAssert(
      !!viewChange.snapshot,
      'applyChanges for new view should always return a snapshot'
    );

    const data = new QueryView(query, targetId, view);
    this.queryViewsByQuery.set(query, data);
    if (this.queriesByTarget.has(targetId)) {
      this.queriesByTarget.get(targetId)!.push(query);
    } else {
      this.queriesByTarget.set(targetId, [query]);
    }
    return viewChange.snapshot!;
  }

  async unlisten(query: Query): Promise<void> {
    this.assertSubscribed('unlisten()');

    const queryView = this.queryViewsByQuery.get(query)!;
    debugAssert(!!queryView, 'Trying to unlisten on query not found:' + query);

    // Only clean up the query view and target if this is the only query mapped
    // to the target.
    const queries = this.queriesByTarget.get(queryView.targetId)!;
    if (queries.length > 1) {
      this.queriesByTarget.set(
        queryView.targetId,
        queries.filter(q => !q.isEqual(query))
      );
      this.queryViewsByQuery.delete(query);
      return;
    }

    // No other queries are mapped to the target, clean up the query and the target.
    if (this.isPrimaryClient) {
      // We need to remove the local query target first to allow us to verify
      // whether any other client is still interested in this target.
      this.sharedClientState.removeLocalQueryTarget(queryView.targetId);
      const targetRemainsActive = this.sharedClientState.isActiveQueryTarget(
        queryView.targetId
      );

      if (!targetRemainsActive) {
        await this.localStore
          .releaseTarget(queryView.targetId, /*keepPersistedTargetData=*/ false)
          .then(() => {
            this.sharedClientState.clearQueryState(queryView.targetId);
            this.remoteStore.unlisten(queryView.targetId);
            this.removeAndCleanupTarget(queryView.targetId);
          })
          .catch(ignoreIfPrimaryLeaseLoss);
      }
    } else {
      this.removeAndCleanupTarget(queryView.targetId);
      await this.localStore.releaseTarget(
        queryView.targetId,
        /*keepPersistedTargetData=*/ true
      );
    }
  }

  async write(batch: Mutation[], userCallback: Deferred<void>): Promise<void> {
    this.assertSubscribed('write()');

    try {
      const result = await this.localStore.localWrite(batch);
      this.sharedClientState.addPendingMutation(result.batchId);
      this.addMutationCallback(result.batchId, userCallback);
      await this.emitNewSnapsAndNotifyLocalStore(result.changes);
      await this.remoteStore.fillWritePipeline();
    } catch (e) {
      // If we can't persist the mutation, we reject the user callback and
      // don't send the mutation. The user can then retry the write.
      const error = wrapInUserErrorIfRecoverable(e, `Failed to persist write`);
      userCallback.reject(error);
    }
  }

  runTransaction<T>(
    asyncQueue: AsyncQueue,
    updateFunction: (transaction: Transaction) => Promise<T>,
    deferred: Deferred<T>
  ): void {
    new TransactionRunner<T>(
      asyncQueue,
      this.datastore,
      updateFunction,
      deferred
    ).run();
  }

  async applyRemoteEvent(remoteEvent: RemoteEvent): Promise<void> {
    this.assertSubscribed('applyRemoteEvent()');
    try {
      const changes = await this.localStore.applyRemoteEvent(remoteEvent);
      // Update `receivedDocument` as appropriate for any limbo targets.
      remoteEvent.targetChanges.forEach((targetChange, targetId) => {
        const limboResolution = this.activeLimboResolutionsByTarget.get(
          targetId
        );
        if (limboResolution) {
          // Since this is a limbo resolution lookup, it's for a single document
          // and it could be added, modified, or removed, but not a combination.
          hardAssert(
            targetChange.addedDocuments.size +
              targetChange.modifiedDocuments.size +
              targetChange.removedDocuments.size <=
              1,
            'Limbo resolution for single document contains multiple changes.'
          );
          if (targetChange.addedDocuments.size > 0) {
            limboResolution.receivedDocument = true;
          } else if (targetChange.modifiedDocuments.size > 0) {
            hardAssert(
              limboResolution.receivedDocument,
              'Received change for limbo target document without add.'
            );
          } else if (targetChange.removedDocuments.size > 0) {
            hardAssert(
              limboResolution.receivedDocument,
              'Received remove for limbo target document without add.'
            );
            limboResolution.receivedDocument = false;
          } else {
            // This was probably just a CURRENT targetChange or similar.
          }
        }
      });
      await this.emitNewSnapsAndNotifyLocalStore(changes, remoteEvent);
    } catch (error) {
      await ignoreIfPrimaryLeaseLoss(error);
    }
  }

<<<<<<< HEAD
  loadBundle(
    bundleReader: BundleReader,
    task: LoadBundleTaskImpl
  ): Promise<void> {
    this.assertSubscribed('loadBundle()');

    return this.loadBundleAsync(bundleReader, task).catch(reason => {
      task.failedWith(reason);
    });
  }

  private async loadBundleAsync(
    reader: BundleReader,
    task: LoadBundleTaskImpl
  ): Promise<void> {
    const metadata = await reader.getMetadata();
    const skip = await this.localStore.isNewerBundleLoaded(metadata);
    if (skip) {
      await reader.close();
      task.completeWith(initialProgress('Success', metadata));
      return;
    }

    task.updateProgress(initialProgress('Running', metadata));

    const loader = new BundleLoader(metadata, this.localStore);
    let element = await reader.nextElement();
    while (element) {
      debugAssert(
        !element.payload.metadata,
        'Unexpected BundleMetadata element.'
      );
      const result = await loader.addSizedElement(element);
      if (result) {
        task.updateProgress(result.progress);

        if (result.changedDocs) {
          // eslint-disable-next-line @typescript-eslint/no-floating-promises
          this.emitNewSnapsAndNotifyLocalStore(result.changedDocs);
        }
      }

      element = await reader.nextElement();
    }

    await this.localStore.saveBundle(metadata);

    const completeProgress = loader.complete();
    task.completeWith(completeProgress);
  }

  /**
   * Applies an OnlineState change to the sync engine and notifies any views of
   * the change.
   */
=======
>>>>>>> 2e73801a
  applyOnlineStateChange(
    onlineState: OnlineState,
    source: OnlineStateSource
  ): void {
    this.assertSubscribed('applyOnlineStateChange()');
    const newViewSnapshots = [] as ViewSnapshot[];
    this.queryViewsByQuery.forEach((query, queryView) => {
      const viewChange = queryView.view.applyOnlineStateChange(onlineState);
      debugAssert(
        viewChange.limboChanges.length === 0,
        'OnlineState should not affect limbo documents.'
      );
      if (viewChange.snapshot) {
        newViewSnapshots.push(viewChange.snapshot);
      }
    });
    this.syncEngineListener!.onOnlineStateChange(onlineState);
    this.syncEngineListener!.onWatchChange(newViewSnapshots);
    this.onlineState = onlineState;
  }

  async rejectListen(targetId: TargetId, err: FirestoreError): Promise<void> {
    this.assertSubscribed('rejectListens()');

    // PORTING NOTE: Multi-tab only.
    this.sharedClientState.updateQueryState(targetId, 'rejected', err);

    const limboResolution = this.activeLimboResolutionsByTarget.get(targetId);
    const limboKey = limboResolution && limboResolution.key;
    if (limboKey) {
      // TODO(klimt): We really only should do the following on permission
      // denied errors, but we don't have the cause code here.

      // It's a limbo doc. Create a synthetic event saying it was deleted.
      // This is kind of a hack. Ideally, we would have a method in the local
      // store to purge a document. However, it would be tricky to keep all of
      // the local store's invariants with another method.
      let documentUpdates = new SortedMap<DocumentKey, MaybeDocument>(
        DocumentKey.comparator
      );
      documentUpdates = documentUpdates.insert(
        limboKey,
        new NoDocument(limboKey, SnapshotVersion.min())
      );
      const resolvedLimboDocuments = documentKeySet().add(limboKey);
      const event = new RemoteEvent(
        SnapshotVersion.min(),
        /* targetChanges= */ new Map<TargetId, TargetChange>(),
        /* targetMismatches= */ new SortedSet<TargetId>(primitiveComparator),
        documentUpdates,
        resolvedLimboDocuments
      );

      await this.applyRemoteEvent(event);

      // Since this query failed, we won't want to manually unlisten to it.
      // We only remove it from bookkeeping after we successfully applied the
      // RemoteEvent. If `applyRemoteEvent()` throws, we want to re-listen to
      // this query when the RemoteStore restarts the Watch stream, which should
      // re-trigger the target failure.
      this.activeLimboTargetsByKey = this.activeLimboTargetsByKey.remove(
        limboKey
      );
      this.activeLimboResolutionsByTarget.delete(targetId);
      this.pumpEnqueuedLimboResolutions();
    } else {
      await this.localStore
        .releaseTarget(targetId, /* keepPersistedTargetData */ false)
        .then(() => this.removeAndCleanupTarget(targetId, err))
        .catch(ignoreIfPrimaryLeaseLoss);
    }
  }

  async applySuccessfulWrite(
    mutationBatchResult: MutationBatchResult
  ): Promise<void> {
    this.assertSubscribed('applySuccessfulWrite()');

    const batchId = mutationBatchResult.batch.batchId;

    try {
      const changes = await this.localStore.acknowledgeBatch(
        mutationBatchResult
      );

      // The local store may or may not be able to apply the write result and
      // raise events immediately (depending on whether the watcher is caught
      // up), so we raise user callbacks first so that they consistently happen
      // before listen events.
      this.processUserCallback(batchId, /*error=*/ null);
      this.triggerPendingWritesCallbacks(batchId);

      this.sharedClientState.updateMutationState(batchId, 'acknowledged');
      await this.emitNewSnapsAndNotifyLocalStore(changes);
    } catch (error) {
      await ignoreIfPrimaryLeaseLoss(error);
    }
  }

  async rejectFailedWrite(
    batchId: BatchId,
    error: FirestoreError
  ): Promise<void> {
    this.assertSubscribed('rejectFailedWrite()');

    try {
      const changes = await this.localStore.rejectBatch(batchId);

      // The local store may or may not be able to apply the write result and
      // raise events immediately (depending on whether the watcher is caught up),
      // so we raise user callbacks first so that they consistently happen before
      // listen events.
      this.processUserCallback(batchId, error);
      this.triggerPendingWritesCallbacks(batchId);

      this.sharedClientState.updateMutationState(batchId, 'rejected', error);
      await this.emitNewSnapsAndNotifyLocalStore(changes);
    } catch (error) {
      await ignoreIfPrimaryLeaseLoss(error);
    }
  }

  async registerPendingWritesCallback(callback: Deferred<void>): Promise<void> {
    if (!this.remoteStore.canUseNetwork()) {
      logDebug(
        LOG_TAG,
        'The network is disabled. The task returned by ' +
          "'awaitPendingWrites()' will not complete until the network is enabled."
      );
    }

    try {
      const highestBatchId = await this.localStore.getHighestUnacknowledgedBatchId();
      if (highestBatchId === BATCHID_UNKNOWN) {
        // Trigger the callback right away if there is no pending writes at the moment.
        callback.resolve();
        return;
      }

      const callbacks = this.pendingWritesCallbacks.get(highestBatchId) || [];
      callbacks.push(callback);
      this.pendingWritesCallbacks.set(highestBatchId, callbacks);
    } catch (e) {
      const firestoreError = wrapInUserErrorIfRecoverable(
        e,
        'Initialization of waitForPendingWrites() operation failed'
      );
      callback.reject(firestoreError);
    }
  }

  /**
   * Triggers the callbacks that are waiting for this batch id to get acknowledged by server,
   * if there are any.
   */
  private triggerPendingWritesCallbacks(batchId: BatchId): void {
    (this.pendingWritesCallbacks.get(batchId) || []).forEach(callback => {
      callback.resolve();
    });

    this.pendingWritesCallbacks.delete(batchId);
  }

  /** Reject all outstanding callbacks waiting for pending writes to complete. */
  private rejectOutstandingPendingWritesCallbacks(errorMessage: string): void {
    this.pendingWritesCallbacks.forEach(callbacks => {
      callbacks.forEach(callback => {
        callback.reject(new FirestoreError(Code.CANCELLED, errorMessage));
      });
    });

    this.pendingWritesCallbacks.clear();
  }

  private addMutationCallback(
    batchId: BatchId,
    callback: Deferred<void>
  ): void {
    let newCallbacks = this.mutationUserCallbacks[this.currentUser.toKey()];
    if (!newCallbacks) {
      newCallbacks = new SortedMap<BatchId, Deferred<void>>(
        primitiveComparator
      );
    }
    newCallbacks = newCallbacks.insert(batchId, callback);
    this.mutationUserCallbacks[this.currentUser.toKey()] = newCallbacks;
  }

  /**
   * Resolves or rejects the user callback for the given batch and then discards
   * it.
   */
  protected processUserCallback(batchId: BatchId, error: Error | null): void {
    let newCallbacks = this.mutationUserCallbacks[this.currentUser.toKey()];

    // NOTE: Mutations restored from persistence won't have callbacks, so it's
    // okay for there to be no callback for this ID.
    if (newCallbacks) {
      const callback = newCallbacks.get(batchId);
      if (callback) {
        debugAssert(
          batchId === newCallbacks.minKey(),
          'Mutation callbacks processed out-of-order?'
        );
        if (error) {
          callback.reject(error);
        } else {
          callback.resolve();
        }
        newCallbacks = newCallbacks.remove(batchId);
      }
      this.mutationUserCallbacks[this.currentUser.toKey()] = newCallbacks;
    }
  }

  protected removeAndCleanupTarget(
    targetId: number,
    error: Error | null = null
  ): void {
    this.sharedClientState.removeLocalQueryTarget(targetId);

    debugAssert(
      this.queriesByTarget.has(targetId) &&
        this.queriesByTarget.get(targetId)!.length !== 0,
      `There are no queries mapped to target id ${targetId}`
    );

    for (const query of this.queriesByTarget.get(targetId)!) {
      this.queryViewsByQuery.delete(query);
      if (error) {
        this.syncEngineListener!.onWatchError(query, error);
      }
    }

    this.queriesByTarget.delete(targetId);

    if (this.isPrimaryClient) {
      const limboKeys = this.limboDocumentRefs.removeReferencesForId(targetId);
      limboKeys.forEach(limboKey => {
        const isReferenced = this.limboDocumentRefs.containsKey(limboKey);
        if (!isReferenced) {
          // We removed the last reference for this key
          this.removeLimboTarget(limboKey);
        }
      });
    }
  }

  private removeLimboTarget(key: DocumentKey): void {
    // It's possible that the target already got removed because the query failed. In that case,
    // the key won't exist in `limboTargetsByKey`. Only do the cleanup if we still have the target.
    const limboTargetId = this.activeLimboTargetsByKey.get(key);
    if (limboTargetId === null) {
      // This target already got removed, because the query failed.
      return;
    }

    this.remoteStore.unlisten(limboTargetId);
    this.activeLimboTargetsByKey = this.activeLimboTargetsByKey.remove(key);
    this.activeLimboResolutionsByTarget.delete(limboTargetId);
    this.pumpEnqueuedLimboResolutions();
  }

  protected updateTrackedLimbos(
    targetId: TargetId,
    limboChanges: LimboDocumentChange[]
  ): void {
    for (const limboChange of limboChanges) {
      if (limboChange instanceof AddedLimboDocument) {
        this.limboDocumentRefs.addReference(limboChange.key, targetId);
        this.trackLimboChange(limboChange);
      } else if (limboChange instanceof RemovedLimboDocument) {
        logDebug(LOG_TAG, 'Document no longer in limbo: ' + limboChange.key);
        this.limboDocumentRefs.removeReference(limboChange.key, targetId);
        const isReferenced = this.limboDocumentRefs.containsKey(
          limboChange.key
        );
        if (!isReferenced) {
          // We removed the last reference for this key
          this.removeLimboTarget(limboChange.key);
        }
      } else {
        fail('Unknown limbo change: ' + JSON.stringify(limboChange));
      }
    }
  }

  private trackLimboChange(limboChange: AddedLimboDocument): void {
    const key = limboChange.key;
    if (!this.activeLimboTargetsByKey.get(key)) {
      logDebug(LOG_TAG, 'New document in limbo: ' + key);
      this.enqueuedLimboResolutions.push(key);
      this.pumpEnqueuedLimboResolutions();
    }
  }

  /**
   * Starts listens for documents in limbo that are enqueued for resolution,
   * subject to a maximum number of concurrent resolutions.
   *
   * Without bounding the number of concurrent resolutions, the server can fail
   * with "resource exhausted" errors which can lead to pathological client
   * behavior as seen in https://github.com/firebase/firebase-js-sdk/issues/2683.
   */
  private pumpEnqueuedLimboResolutions(): void {
    while (
      this.enqueuedLimboResolutions.length > 0 &&
      this.activeLimboTargetsByKey.size < this.maxConcurrentLimboResolutions
    ) {
      const key = this.enqueuedLimboResolutions.shift()!;
      const limboTargetId = this.limboTargetIdGenerator.next();
      this.activeLimboResolutionsByTarget.set(
        limboTargetId,
        new LimboResolution(key)
      );
      this.activeLimboTargetsByKey = this.activeLimboTargetsByKey.insert(
        key,
        limboTargetId
      );
      this.remoteStore.listen(
        new TargetData(
          Query.atPath(key.path).toTarget(),
          limboTargetId,
          TargetPurpose.LimboResolution,
          ListenSequence.INVALID
        )
      );
    }
  }

  // Visible for testing
  activeLimboDocumentResolutions(): SortedMap<DocumentKey, TargetId> {
    return this.activeLimboTargetsByKey;
  }

  // Visible for testing
  enqueuedLimboDocumentResolutions(): DocumentKey[] {
    return this.enqueuedLimboResolutions;
  }

  protected async emitNewSnapsAndNotifyLocalStore(
    changes: MaybeDocumentMap,
    remoteEvent?: RemoteEvent
  ): Promise<void> {
    const newSnaps: ViewSnapshot[] = [];
    const docChangesInAllViews: LocalViewChanges[] = [];
    const queriesProcessed: Array<Promise<void>> = [];

    this.queryViewsByQuery.forEach((_, queryView) => {
      queriesProcessed.push(
        Promise.resolve()
          .then(() => {
            const viewDocChanges = queryView.view.computeDocChanges(changes);
            if (!viewDocChanges.needsRefill) {
              return viewDocChanges;
            }
            // The query has a limit and some docs were removed, so we need
            // to re-run the query against the local store to make sure we
            // didn't lose any good docs that had been past the limit.
            return this.localStore
              .executeQuery(queryView.query, /* usePreviousResults= */ false)
              .then(({ documents }) => {
                return queryView.view.computeDocChanges(
                  documents,
                  viewDocChanges
                );
              });
          })
          .then((viewDocChanges: ViewDocumentChanges) => {
            const targetChange =
              remoteEvent && remoteEvent.targetChanges.get(queryView.targetId);
            const viewChange = queryView.view.applyChanges(
              viewDocChanges,
              /* updateLimboDocuments= */ this.isPrimaryClient,
              targetChange
            );
            this.updateTrackedLimbos(
              queryView.targetId,
              viewChange.limboChanges
            );
            if (viewChange.snapshot) {
              if (this.isPrimaryClient) {
                this.sharedClientState.updateQueryState(
                  queryView.targetId,
                  viewChange.snapshot.fromCache ? 'not-current' : 'current'
                );
              }

              newSnaps.push(viewChange.snapshot);
              const docChanges = LocalViewChanges.fromSnapshot(
                queryView.targetId,
                viewChange.snapshot
              );
              docChangesInAllViews.push(docChanges);
            }
          })
      );
    });

    await Promise.all(queriesProcessed);
    this.syncEngineListener!.onWatchChange(newSnaps);
    await this.localStore.notifyLocalViewChanges(docChangesInAllViews);
  }

  protected assertSubscribed(fnName: string): void {
    debugAssert(
      this.syncEngineListener !== null,
      'Trying to call ' + fnName + ' before calling subscribe().'
    );
  }

  async handleCredentialChange(user: User): Promise<void> {
    const userChanged = !this.currentUser.isEqual(user);

    if (userChanged) {
      logDebug(LOG_TAG, 'User change. New user:', user.toKey());

      const result = await this.localStore.handleUserChange(user);
      this.currentUser = user;

      // Fails tasks waiting for pending writes requested by previous user.
      this.rejectOutstandingPendingWritesCallbacks(
        "'waitForPendingWrites' promise is rejected due to a user change."
      );
      // TODO(b/114226417): Consider calling this only in the primary tab.
      this.sharedClientState.handleUserChange(
        user,
        result.removedBatchIds,
        result.addedBatchIds
      );
      await this.emitNewSnapsAndNotifyLocalStore(result.affectedDocuments);
    }
  }

  enableNetwork(): Promise<void> {
    return this.remoteStore.enableNetwork();
  }

  disableNetwork(): Promise<void> {
    return this.remoteStore.disableNetwork();
  }

  getRemoteKeysForTarget(targetId: TargetId): DocumentKeySet {
    const limboResolution = this.activeLimboResolutionsByTarget.get(targetId);
    if (limboResolution && limboResolution.receivedDocument) {
      return documentKeySet().add(limboResolution.key);
    } else {
      let keySet = documentKeySet();
      const queries = this.queriesByTarget.get(targetId);
      if (!queries) {
        return keySet;
      }
      for (const query of queries) {
        const queryView = this.queryViewsByQuery.get(query);
        debugAssert(!!queryView, `No query view found for ${query}`);
        keySet = keySet.unionWith(queryView.view.syncedDocuments);
      }
      return keySet;
    }
  }
}

export function newSyncEngine(
  localStore: LocalStore,
  remoteStore: RemoteStore,
  datastore: Datastore,
  // PORTING NOTE: Manages state synchronization in multi-tab environments.
  sharedClientState: SharedClientState,
  currentUser: User,
  maxConcurrentLimboResolutions: number
): SyncEngine {
  return new SyncEngineImpl(
    localStore,
    remoteStore,
    datastore,
    sharedClientState,
    currentUser,
    maxConcurrentLimboResolutions
  );
}

/**
 * An extension of SyncEngine that also includes SharedClientStateSyncer for
 * Multi-Tab synchronization.
 */
// PORTING NOTE: Web only
export interface MultiTabSyncEngine
  extends SharedClientStateSyncer,
    SyncEngine {
  applyPrimaryState(isPrimary: boolean): Promise<void>;
}

/**
 * An implementation of `SyncEngineImpl` providing multi-tab synchronization on
 * top of `SyncEngineImpl`.
 *
 * Note: some field defined in this class might have public access level, but
 * the class is not exported so they are only accessible from this module.
 * This is useful to implement optional features (like bundles) in free
 * functions, such that they are tree-shakeable.
 */
class MultiTabSyncEngineImpl extends SyncEngineImpl {
  // The primary state is set to `true` or `false` immediately after Firestore
  // startup. In the interim, a client should only be considered primary if
  // `isPrimary` is true.
  private _isPrimaryClient: undefined | boolean = undefined;

  constructor(
    protected localStore: MultiTabLocalStore,
    remoteStore: RemoteStore,
    datastore: Datastore,
    sharedClientState: SharedClientState,
    currentUser: User,
    maxConcurrentLimboResolutions: number
  ) {
    super(
      localStore,
      remoteStore,
      datastore,
      sharedClientState,
      currentUser,
      maxConcurrentLimboResolutions
    );
  }

  get isPrimaryClient(): boolean {
    return this._isPrimaryClient === true;
  }

  enableNetwork(): Promise<void> {
    this.localStore.setNetworkEnabled(true);
    return super.enableNetwork();
  }

  disableNetwork(): Promise<void> {
    this.localStore.setNetworkEnabled(false);
    return super.disableNetwork();
  }

  /**
   * Reconcile the list of synced documents in an existing view with those
   * from persistence.
   */
  private async synchronizeViewAndComputeSnapshot(
    queryView: QueryView
  ): Promise<ViewChange> {
    const queryResult = await this.localStore.executeQuery(
      queryView.query,
      /* usePreviousResults= */ true
    );
    const viewSnapshot = queryView.view.synchronizeWithPersistedState(
      queryResult
    );
    if (this._isPrimaryClient) {
      this.updateTrackedLimbos(queryView.targetId, viewSnapshot.limboChanges);
    }
    return viewSnapshot;
  }

  applyOnlineStateChange(
    onlineState: OnlineState,
    source: OnlineStateSource
  ): void {
    // If we are the primary client, the online state of all clients only
    // depends on the online state of the local RemoteStore.
    if (this.isPrimaryClient && source === OnlineStateSource.RemoteStore) {
      super.applyOnlineStateChange(onlineState, source);
      this.sharedClientState.setOnlineState(onlineState);
    }

    // If we are the secondary client, we explicitly ignore the remote store's
    // online state (the local client may go offline, even though the primary
    // tab remains online) and only apply the primary tab's online state from
    // SharedClientState.
    if (
      !this.isPrimaryClient &&
      source === OnlineStateSource.SharedClientState
    ) {
      super.applyOnlineStateChange(onlineState, source);
    }
  }

  async applyBatchState(
    batchId: BatchId,
    batchState: MutationBatchState,
    error?: FirestoreError
  ): Promise<void> {
    this.assertSubscribed('applyBatchState()');
    const documents = await this.localStore.lookupMutationDocuments(batchId);

    if (documents === null) {
      // A throttled tab may not have seen the mutation before it was completed
      // and removed from the mutation queue, in which case we won't have cached
      // the affected documents. In this case we can safely ignore the update
      // since that means we didn't apply the mutation locally at all (if we
      // had, we would have cached the affected documents), and so we will just
      // see any resulting document changes via normal remote document updates
      // as applicable.
      logDebug(LOG_TAG, 'Cannot apply mutation batch with id: ' + batchId);
      return;
    }

    if (batchState === 'pending') {
      // If we are the primary client, we need to send this write to the
      // backend. Secondary clients will ignore these writes since their remote
      // connection is disabled.
      await this.remoteStore.fillWritePipeline();
    } else if (batchState === 'acknowledged' || batchState === 'rejected') {
      // NOTE: Both these methods are no-ops for batches that originated from
      // other clients.
      this.processUserCallback(batchId, error ? error : null);
      this.localStore.removeCachedMutationBatchMetadata(batchId);
    } else {
      fail(`Unknown batchState: ${batchState}`);
    }

    await this.emitNewSnapsAndNotifyLocalStore(documents);
  }

  async applyPrimaryState(isPrimary: boolean): Promise<void> {
    if (isPrimary === true && this._isPrimaryClient !== true) {
      // Secondary tabs only maintain Views for their local listeners and the
      // Views internal state may not be 100% populated (in particular
      // secondary tabs don't track syncedDocuments, the set of documents the
      // server considers to be in the target). So when a secondary becomes
      // primary, we need to need to make sure that all views for all targets
      // match the state on disk.
      const activeTargets = this.sharedClientState.getAllActiveQueryTargets();
      const activeQueries = await this.synchronizeQueryViewsAndRaiseSnapshots(
        activeTargets.toArray(),
        /*transitionToPrimary=*/ true
      );
      this._isPrimaryClient = true;
      await this.remoteStore.applyPrimaryState(true);
      for (const targetData of activeQueries) {
        this.remoteStore.listen(targetData);
      }
    } else if (isPrimary === false && this._isPrimaryClient !== false) {
      const activeTargets: TargetId[] = [];

      let p = Promise.resolve();
      this.queriesByTarget.forEach((_, targetId) => {
        if (this.sharedClientState.isLocalQueryTarget(targetId)) {
          activeTargets.push(targetId);
        } else {
          p = p.then(() => {
            this.removeAndCleanupTarget(targetId);
            return this.localStore.releaseTarget(
              targetId,
              /*keepPersistedTargetData=*/ true
            );
          });
        }
        this.remoteStore.unlisten(targetId);
      });
      await p;

      await this.synchronizeQueryViewsAndRaiseSnapshots(
        activeTargets,
        /*transitionToPrimary=*/ false
      );
      this.resetLimboDocuments();
      this._isPrimaryClient = false;
      await this.remoteStore.applyPrimaryState(false);
    }
  }

  private resetLimboDocuments(): void {
    this.activeLimboResolutionsByTarget.forEach((_, targetId) => {
      this.remoteStore.unlisten(targetId);
    });
    this.limboDocumentRefs.removeAllReferences();
    this.activeLimboResolutionsByTarget = new Map<TargetId, LimboResolution>();
    this.activeLimboTargetsByKey = new SortedMap<DocumentKey, TargetId>(
      DocumentKey.comparator
    );
  }

  /**
   * Reconcile the query views of the provided query targets with the state from
   * persistence. Raises snapshots for any changes that affect the local
   * client and returns the updated state of all target's query data.
   *
   * @param targets the list of targets with views that need to be recomputed
   * @param transitionToPrimary `true` iff the tab transitions from a secondary
   * tab to a primary tab
   */
  private async synchronizeQueryViewsAndRaiseSnapshots(
    targets: TargetId[],
    transitionToPrimary: boolean
  ): Promise<TargetData[]> {
    const activeQueries: TargetData[] = [];
    const newViewSnapshots: ViewSnapshot[] = [];
    for (const targetId of targets) {
      let targetData: TargetData;
      const queries = this.queriesByTarget.get(targetId);

      if (queries && queries.length !== 0) {
        // For queries that have a local View, we fetch their current state
        // from LocalStore (as the resume token and the snapshot version
        // might have changed) and reconcile their views with the persisted
        // state (the list of syncedDocuments may have gotten out of sync).
        targetData = await this.localStore.allocateTarget(
          queries[0].toTarget()
        );

        for (const query of queries) {
          const queryView = this.queryViewsByQuery.get(query);
          debugAssert(!!queryView, `No query view found for ${query}`);

          const viewChange = await this.synchronizeViewAndComputeSnapshot(
            queryView
          );
          if (viewChange.snapshot) {
            newViewSnapshots.push(viewChange.snapshot);
          }
        }
      } else {
        debugAssert(
          transitionToPrimary,
          'A secondary tab should never have an active view without an active target.'
        );
        // For queries that never executed on this client, we need to
        // allocate the target in LocalStore and initialize a new View.
        const target = await this.localStore.getTarget(targetId);
        debugAssert(!!target, `Target for id ${targetId} not found`);
        targetData = await this.localStore.allocateTarget(target);
        await this.initializeViewAndComputeSnapshot(
          this.synthesizeTargetToQuery(target!),
          targetId,
          /*current=*/ false
        );
      }

      activeQueries.push(targetData!);
    }

    this.syncEngineListener!.onWatchChange(newViewSnapshots);
    return activeQueries;
  }

  /**
   * Creates a `Query` object from the specified `Target`. There is no way to
   * obtain the original `Query`, so we synthesize a `Query` from the `Target`
   * object.
   *
   * The synthesized result might be different from the original `Query`, but
   * since the synthesized `Query` should return the same results as the
   * original one (only the presentation of results might differ), the potential
   * difference will not cause issues.
   */
  private synthesizeTargetToQuery(target: Target): Query {
    return new Query(
      target.path,
      target.collectionGroup,
      target.orderBy,
      target.filters,
      target.limit,
      LimitType.First,
      target.startAt,
      target.endAt
    );
  }

  getActiveClients(): Promise<ClientId[]> {
    return this.localStore.getActiveClients();
  }

  async applyTargetState(
    targetId: TargetId,
    state: QueryTargetState,
    error?: FirestoreError
  ): Promise<void> {
    if (this._isPrimaryClient) {
      // If we receive a target state notification via WebStorage, we are
      // either already secondary or another tab has taken the primary lease.
      logDebug(LOG_TAG, 'Ignoring unexpected query state notification.');
      return;
    }

    if (this.queriesByTarget.has(targetId)) {
      switch (state) {
        case 'current':
        case 'not-current': {
          const changes = await this.localStore.getNewDocumentChanges();
          const synthesizedRemoteEvent = RemoteEvent.createSynthesizedRemoteEventForCurrentChange(
            targetId,
            state === 'current'
          );
          await this.emitNewSnapsAndNotifyLocalStore(
            changes,
            synthesizedRemoteEvent
          );
          break;
        }
        case 'rejected': {
          await this.localStore.releaseTarget(
            targetId,
            /* keepPersistedTargetData */ true
          );
          this.removeAndCleanupTarget(targetId, error);
          break;
        }
        default:
          fail('Unexpected target state: ' + state);
      }
    }
  }

  async applyActiveTargetsChange(
    added: TargetId[],
    removed: TargetId[]
  ): Promise<void> {
    if (!this._isPrimaryClient) {
      return;
    }

    for (const targetId of added) {
      if (this.queriesByTarget.has(targetId)) {
        // A target might have been added in a previous attempt
        logDebug(LOG_TAG, 'Adding an already active target ' + targetId);
        continue;
      }

      const target = await this.localStore.getTarget(targetId);
      debugAssert(
        !!target,
        `Query data for active target ${targetId} not found`
      );
      const targetData = await this.localStore.allocateTarget(target);
      await this.initializeViewAndComputeSnapshot(
        this.synthesizeTargetToQuery(target),
        targetData.targetId,
        /*current=*/ false
      );
      this.remoteStore.listen(targetData);
    }

    for (const targetId of removed) {
      // Check that the target is still active since the target might have been
      // removed if it has been rejected by the backend.
      if (!this.queriesByTarget.has(targetId)) {
        continue;
      }

      // Release queries that are still active.
      await this.localStore
        .releaseTarget(targetId, /* keepPersistedTargetData */ false)
        .then(() => {
          this.remoteStore.unlisten(targetId);
          this.removeAndCleanupTarget(targetId);
        })
        .catch(ignoreIfPrimaryLeaseLoss);
    }
  }
}

export function newMultiTabSyncEngine(
  localStore: MultiTabLocalStore,
  remoteStore: RemoteStore,
  datastore: Datastore,
  sharedClientState: SharedClientState,
  currentUser: User,
  maxConcurrentLimboResolutions: number
): MultiTabSyncEngine {
  return new MultiTabSyncEngineImpl(
    localStore,
    remoteStore,
    datastore,
    sharedClientState,
    currentUser,
    maxConcurrentLimboResolutions
  );
}<|MERGE_RESOLUTION|>--- conflicted
+++ resolved
@@ -17,9 +17,11 @@
 
 import { User } from '../auth/user';
 import {
+  hasNewerBundle,
   ignoreIfPrimaryLeaseLoss,
   LocalStore,
-  MultiTabLocalStore
+  MultiTabLocalStore,
+  saveBundle
 } from '../local/local_store';
 import { LocalViewChanges } from '../local/local_view_changes';
 import { ReferenceSet } from '../local/reference_set';
@@ -36,7 +38,7 @@
 import { RemoteEvent, TargetChange } from '../remote/remote_event';
 import { RemoteStore } from '../remote/remote_store';
 import { RemoteSyncer } from '../remote/remote_syncer';
-import { debugAssert, fail, hardAssert } from '../util/assert';
+import { debugAssert, debugCast, fail, hardAssert } from '../util/assert';
 import { Code, FirestoreError } from '../util/error';
 import { logDebug } from '../util/log';
 import { primitiveComparator } from '../util/misc';
@@ -74,12 +76,9 @@
 import { ViewSnapshot } from './view_snapshot';
 import { AsyncQueue, wrapInUserErrorIfRecoverable } from '../util/async_queue';
 import { TransactionRunner } from './transaction_runner';
-<<<<<<< HEAD
 import { BundleReader } from '../util/bundle_reader';
 import { BundleLoader, initialProgress, LoadBundleTaskImpl } from './bundle';
-=======
 import { Datastore } from '../remote/datastore';
->>>>>>> 2e73801a
 
 const LOG_TAG = 'SyncEngine';
 
@@ -279,7 +278,7 @@
   private onlineState = OnlineState.Unknown;
 
   constructor(
-    protected localStore: LocalStore,
+    public localStore: LocalStore,
     protected remoteStore: RemoteStore,
     protected datastore: Datastore,
     // PORTING NOTE: Manages state synchronization in multi-tab environments.
@@ -305,6 +304,11 @@
     this.syncEngineListener = syncEngineListener;
   }
 
+  /**
+   * Initiates the new listen, resolves promise when listen enqueued to the
+   * server. All the subsequent view snapshots or errors are sent to the
+   * subscribed handlers. Returns the initial snapshot.
+   */
   async listen(query: Query): Promise<ViewSnapshot> {
     this.assertSubscribed('listen()');
 
@@ -502,64 +506,6 @@
     }
   }
 
-<<<<<<< HEAD
-  loadBundle(
-    bundleReader: BundleReader,
-    task: LoadBundleTaskImpl
-  ): Promise<void> {
-    this.assertSubscribed('loadBundle()');
-
-    return this.loadBundleAsync(bundleReader, task).catch(reason => {
-      task.failedWith(reason);
-    });
-  }
-
-  private async loadBundleAsync(
-    reader: BundleReader,
-    task: LoadBundleTaskImpl
-  ): Promise<void> {
-    const metadata = await reader.getMetadata();
-    const skip = await this.localStore.isNewerBundleLoaded(metadata);
-    if (skip) {
-      await reader.close();
-      task.completeWith(initialProgress('Success', metadata));
-      return;
-    }
-
-    task.updateProgress(initialProgress('Running', metadata));
-
-    const loader = new BundleLoader(metadata, this.localStore);
-    let element = await reader.nextElement();
-    while (element) {
-      debugAssert(
-        !element.payload.metadata,
-        'Unexpected BundleMetadata element.'
-      );
-      const result = await loader.addSizedElement(element);
-      if (result) {
-        task.updateProgress(result.progress);
-
-        if (result.changedDocs) {
-          // eslint-disable-next-line @typescript-eslint/no-floating-promises
-          this.emitNewSnapsAndNotifyLocalStore(result.changedDocs);
-        }
-      }
-
-      element = await reader.nextElement();
-    }
-
-    await this.localStore.saveBundle(metadata);
-
-    const completeProgress = loader.complete();
-    task.completeWith(completeProgress);
-  }
-
-  /**
-   * Applies an OnlineState change to the sync engine and notifies any views of
-   * the change.
-   */
-=======
->>>>>>> 2e73801a
   applyOnlineStateChange(
     onlineState: OnlineState,
     source: OnlineStateSource
@@ -900,7 +846,7 @@
     return this.enqueuedLimboResolutions;
   }
 
-  protected async emitNewSnapsAndNotifyLocalStore(
+  async emitNewSnapsAndNotifyLocalStore(
     changes: MaybeDocumentMap,
     remoteEvent?: RemoteEvent
   ): Promise<void> {
@@ -964,7 +910,7 @@
     await this.localStore.notifyLocalViewChanges(docChangesInAllViews);
   }
 
-  protected assertSubscribed(fnName: string): void {
+  assertSubscribed(fnName: string): void {
     debugAssert(
       this.syncEngineListener !== null,
       'Trying to call ' + fnName + ' before calling subscribe().'
@@ -1068,7 +1014,7 @@
   private _isPrimaryClient: undefined | boolean = undefined;
 
   constructor(
-    protected localStore: MultiTabLocalStore,
+    public localStore: MultiTabLocalStore,
     remoteStore: RemoteStore,
     datastore: Datastore,
     sharedClientState: SharedClientState,
@@ -1433,4 +1379,58 @@
     currentUser,
     maxConcurrentLimboResolutions
   );
+}
+
+export function loadBundle(
+  syncEngine: SyncEngine,
+  bundleReader: BundleReader,
+  task: LoadBundleTaskImpl
+): Promise<void> {
+  const syncEngineImpl = debugCast(syncEngine, SyncEngineImpl);
+  syncEngineImpl.assertSubscribed('loadBundle()');
+
+  return loadBundleAsync(syncEngineImpl, bundleReader, task).catch(reason => {
+    task.failedWith(reason);
+  });
+}
+
+async function loadBundleAsync(
+  syncEngine: SyncEngineImpl,
+  reader: BundleReader,
+  task: LoadBundleTaskImpl
+): Promise<void> {
+  const metadata = await reader.getMetadata();
+  const skip = await hasNewerBundle(syncEngine.localStore, metadata);
+  if (skip) {
+    await reader.close();
+    task.completeWith(initialProgress('Success', metadata));
+    return;
+  }
+
+  task.updateProgress(initialProgress('Running', metadata));
+
+  const loader = new BundleLoader(metadata, syncEngine.localStore);
+  let element = await reader.nextElement();
+  while (element) {
+    debugAssert(
+      !element.payload.metadata,
+      'Unexpected BundleMetadata element.'
+    );
+    const result = await loader.addSizedElement(element);
+    if (result) {
+      task.updateProgress(result.progress);
+
+      if (result.changedDocs) {
+        // eslint-disable-next-line @typescript-eslint/no-floating-promises
+        syncEngine.emitNewSnapsAndNotifyLocalStore(result.changedDocs);
+      }
+    }
+
+    element = await reader.nextElement();
+  }
+
+  await saveBundle(syncEngine.localStore, metadata);
+
+  const completeProgress = loader.complete();
+  task.completeWith(completeProgress);
 }
--- conflicted
+++ resolved
@@ -28,10 +28,6 @@
   return logClient.logLevel;
 }
 
-<<<<<<< HEAD
-export function setLogLevel(newLevel: LogLevelString): void {
-  logClient.setLogLevel(newLevel);
-=======
 /**
  * Sets the verbosity of Cloud Firestore logs (debug, error, or silent).
  *
@@ -46,9 +42,8 @@
  *     <li><code>`silent` to turn off logging.</li>
  *   </ul>
  */
-export function setLogLevel(logLevel: LogLevelString | LogLevel): void {
+export function setLogLevel(logLevel: LogLevelString): void {
   logClient.setLogLevel(logLevel);
->>>>>>> 7c1c7f18
 }
 
 export function logDebug(msg: string, ...obj: unknown[]): void {

/**
 * @license
 * Copyright 2017 Google LLC
 *
 * Licensed under the Apache License, Version 2.0 (the "License");
 * you may not use this file except in compliance with the License.
 * You may obtain a copy of the License at
 *
 *   http://www.apache.org/licenses/LICENSE-2.0
 *
 * Unless required by applicable law or agreed to in writing, software
 * distributed under the License is distributed on an "AS IS" BASIS,
 * WITHOUT WARRANTIES OR CONDITIONS OF ANY KIND, either express or implied.
 * See the License for the specific language governing permissions and
 * limitations under the License.
 */

import { User } from '../auth/user';
import { DatabaseInfo } from '../core/database_info';
import { ListenSequence, SequenceNumberSyncer } from '../core/listen_sequence';
import { ListenSequenceNumber, TargetId } from '../core/types';
import { DocumentKey } from '../model/document_key';
import { JsonProtoSerializer } from '../remote/serializer';
import { debugAssert, fail } from '../util/assert';
import { AsyncQueue, DelayedOperation, TimerId } from '../util/async_queue';
import { Code, FirestoreError } from '../util/error';
import { logDebug, logError } from '../util/log';
import {
  decodeResourcePath,
  EncodedResourcePath,
  encodeResourcePath
} from './encoded_resource_path';
import { IndexedDbBundleCache } from './indexeddb_bundle_cache';
import { IndexedDbIndexManager } from './indexeddb_index_manager';
import {
  IndexedDbMutationQueue,
  mutationQueuesContainKey
} from './indexeddb_mutation_queue';
import { IndexedDbRemoteDocumentCache } from './indexeddb_remote_document_cache';
import {
  ALL_STORES,
  DbClientMetadata,
  DbClientMetadataKey,
  DbPrimaryClient,
  DbPrimaryClientKey,
  DbTargetDocument,
  SCHEMA_VERSION,
  SchemaConverter
} from './indexeddb_schema';
import {
  documentTargetStore,
  IndexedDbTargetCache
} from './indexeddb_target_cache';
import { LocalSerializer } from './local_serializer';
import {
  ActiveTargets,
  LruDelegate,
  LruGarbageCollector,
  LruParams
} from './lru_garbage_collector';
import {
  Persistence,
  PersistenceTransaction,
  PersistenceTransactionMode,
  PRIMARY_LEASE_LOST_ERROR_MSG,
  PrimaryStateListener,
  ReferenceDelegate
} from './persistence';
import { PersistencePromise } from './persistence_promise';
import { ClientId } from './shared_client_state';
import { TargetData } from './target_data';
import {
  isIndexedDbTransactionError,
  SimpleDb,
  SimpleDbStore,
  SimpleDbTransaction
} from './simple_db';
import { DocumentLike, WindowLike } from '../util/types';

const LOG_TAG = 'IndexedDbPersistence';

/**
 * Oldest acceptable age in milliseconds for client metadata before the client
 * is considered inactive and its associated data is garbage collected.
 */
const MAX_CLIENT_AGE_MS = 30 * 60 * 1000; // 30 minutes

/**
 * Oldest acceptable metadata age for clients that may participate in the
 * primary lease election. Clients that have not updated their client metadata
 * within 5 seconds are not eligible to receive a primary lease.
 */
const MAX_PRIMARY_ELIGIBLE_AGE_MS = 5000;

/**
 * The interval at which clients will update their metadata, including
 * refreshing their primary lease if held or potentially trying to acquire it if
 * not held.
 *
 * Primary clients may opportunistically refresh their metadata earlier
 * if they're already performing an IndexedDB operation.
 */
const CLIENT_METADATA_REFRESH_INTERVAL_MS = 4000;
/** User-facing error when the primary lease is required but not available. */
const PRIMARY_LEASE_EXCLUSIVE_ERROR_MSG =
  'Failed to obtain exclusive access to the persistence layer. ' +
  'To allow shared access, make sure to invoke ' +
  '`enablePersistence()` with `synchronizeTabs:true` in all tabs. ' +
  'If you are using `experimentalForceOwningTab:true`, make sure that only ' +
  'one tab has persistence enabled at any given time.';
const UNSUPPORTED_PLATFORM_ERROR_MSG =
  'This platform is either missing' +
  ' IndexedDB or is known to have an incomplete implementation. Offline' +
  ' persistence has been disabled.';

// The format of the LocalStorage key that stores zombied client is:
//     firestore_zombie_<persistence_prefix>_<instance_key>
const ZOMBIED_CLIENTS_KEY_PREFIX = 'firestore_zombie';

export class IndexedDbTransaction extends PersistenceTransaction {
  constructor(
    readonly simpleDbTransaction: SimpleDbTransaction,
    readonly currentSequenceNumber: ListenSequenceNumber
  ) {
    super();
  }
}

/**
 * An IndexedDB-backed instance of Persistence. Data is stored persistently
 * across sessions.
 *
 * On Web only, the Firestore SDKs support shared access to its persistence
 * layer. This allows multiple browser tabs to read and write to IndexedDb and
 * to synchronize state even without network connectivity. Shared access is
 * currently optional and not enabled unless all clients invoke
 * `enablePersistence()` with `{synchronizeTabs:true}`.
 *
 * In multi-tab mode, if multiple clients are active at the same time, the SDK
 * will designate one client as the “primary client”. An effort is made to pick
 * a visible, network-connected and active client, and this client is
 * responsible for letting other clients know about its presence. The primary
 * client writes a unique client-generated identifier (the client ID) to
 * IndexedDb’s “owner” store every 4 seconds. If the primary client fails to
 * update this entry, another client can acquire the lease and take over as
 * primary.
 *
 * Some persistence operations in the SDK are designated as primary-client only
 * operations. This includes the acknowledgment of mutations and all updates of
 * remote documents. The effects of these operations are written to persistence
 * and then broadcast to other tabs via LocalStorage (see
 * `WebStorageSharedClientState`), which then refresh their state from
 * persistence.
 *
 * Similarly, the primary client listens to notifications sent by secondary
 * clients to discover persistence changes written by secondary clients, such as
 * the addition of new mutations and query targets.
 *
 * If multi-tab is not enabled and another tab already obtained the primary
 * lease, IndexedDbPersistence enters a failed state and all subsequent
 * operations will automatically fail.
 *
 * Additionally, there is an optimization so that when a tab is closed, the
 * primary lease is released immediately (this is especially important to make
 * sure that a refreshed tab is able to immediately re-acquire the primary
 * lease). Unfortunately, IndexedDB cannot be reliably used in window.unload
 * since it is an asynchronous API. So in addition to attempting to give up the
 * lease, the leaseholder writes its client ID to a "zombiedClient" entry in
 * LocalStorage which acts as an indicator that another tab should go ahead and
 * take the primary lease immediately regardless of the current lease timestamp.
 *
 * TODO(b/114226234): Remove `synchronizeTabs` section when multi-tab is no
 * longer optional.
 */
export class IndexedDbPersistence implements Persistence {
  static getStore<Key extends IDBValidKey, Value>(
    txn: PersistenceTransaction,
    store: string
  ): SimpleDbStore<Key, Value> {
    if (txn instanceof IndexedDbTransaction) {
      return SimpleDb.getStore<Key, Value>(txn.simpleDbTransaction, store);
    } else {
      throw fail(
        'IndexedDbPersistence must use instances of IndexedDbTransaction'
      );
    }
  }

  /**
   * The name of the main (and currently only) IndexedDB database. this name is
   * appended to the prefix provided to the IndexedDbPersistence constructor.
   */
  static MAIN_DATABASE = 'main';

  // Technically `simpleDb` should be `| undefined` because it is
  // initialized asynchronously by start(), but that would be more misleading
  // than useful.
  private simpleDb!: SimpleDb;

  private listenSequence: ListenSequence | null = null;

  private _started = false;
  private isPrimary = false;
  private networkEnabled = true;
  private dbName: string;

  /** Our window.unload handler, if registered. */
  private windowUnloadHandler: (() => void) | null = null;
  private inForeground = false;

  private serializer: LocalSerializer;

  /** Our 'visibilitychange' listener if registered. */
  private documentVisibilityHandler: ((e?: Event) => void) | null = null;

  /** The client metadata refresh task. */
  private clientMetadataRefresher: DelayedOperation<void> | null = null;

  /** The last time we garbage collected the client metadata object store. */
  private lastGarbageCollectionTime = Number.NEGATIVE_INFINITY;

  /** A listener to notify on primary state changes. */
  private primaryStateListener: PrimaryStateListener = _ => Promise.resolve();

  private readonly targetCache: IndexedDbTargetCache;
  private readonly indexManager: IndexedDbIndexManager;
  private readonly remoteDocumentCache: IndexedDbRemoteDocumentCache;
  private readonly bundleCache: IndexedDbBundleCache;
<<<<<<< HEAD
  private readonly webStorage: Storage;
=======
  private readonly webStorage: Storage | null;
>>>>>>> 2e73801a
  readonly referenceDelegate: IndexedDbLruDelegate;

  constructor(
    /**
     * Whether to synchronize the in-memory state of multiple tabs and share
     * access to local persistence.
     */
    private readonly allowTabSynchronization: boolean,

    private readonly persistenceKey: string,
    private readonly clientId: ClientId,
    lruParams: LruParams,
    private readonly queue: AsyncQueue,
    private readonly window: WindowLike | null,
    private readonly document: DocumentLike | null,
    serializer: JsonProtoSerializer,
    private readonly sequenceNumberSyncer: SequenceNumberSyncer,

    /**
     * If set to true, forcefully obtains database access. Existing tabs will
     * no longer be able to access IndexedDB.
     */
    private readonly forceOwningTab: boolean
  ) {
    if (!IndexedDbPersistence.isAvailable()) {
      throw new FirestoreError(
        Code.UNIMPLEMENTED,
        UNSUPPORTED_PLATFORM_ERROR_MSG
      );
    }

    this.referenceDelegate = new IndexedDbLruDelegate(this, lruParams);
    this.dbName = persistenceKey + IndexedDbPersistence.MAIN_DATABASE;
    this.serializer = new LocalSerializer(serializer);
    this.targetCache = new IndexedDbTargetCache(
      this.referenceDelegate,
      this.serializer
    );
    this.indexManager = new IndexedDbIndexManager();
    this.remoteDocumentCache = new IndexedDbRemoteDocumentCache(
      this.serializer,
      this.indexManager
    );
    this.bundleCache = new IndexedDbBundleCache(this.serializer);
<<<<<<< HEAD
    if (platform.window && platform.window.localStorage) {
      this.window = platform.window;
=======
    if (this.window && this.window.localStorage) {
>>>>>>> 2e73801a
      this.webStorage = this.window.localStorage;
    } else {
      this.webStorage = null;
      if (forceOwningTab === false) {
        logError(
          LOG_TAG,
          'LocalStorage is unavailable. As a result, persistence may not work ' +
            'reliably. In particular enablePersistence() could fail immediately ' +
            'after refreshing the page.'
        );
      }
    }
  }

  /**
   * Attempt to start IndexedDb persistence.
   *
   * @return {Promise<void>} Whether persistence was enabled.
   */
  start(): Promise<void> {
    debugAssert(!this.started, 'IndexedDbPersistence double-started!');
    debugAssert(this.window !== null, "Expected 'window' to be defined");

    return SimpleDb.openOrCreate(
      this.dbName,
      SCHEMA_VERSION,
      new SchemaConverter(this.serializer)
    )
      .then(db => {
        this.simpleDb = db;
        // NOTE: This is expected to fail sometimes (in the case of another tab already
        // having the persistence lock), so it's the first thing we should do.
        return this.updateClientMetadataAndTryBecomePrimary();
      })
      .then(() => {
        if (!this.isPrimary && !this.allowTabSynchronization) {
          // Fail `start()` if `synchronizeTabs` is disabled and we cannot
          // obtain the primary lease.
          throw new FirestoreError(
            Code.FAILED_PRECONDITION,
            PRIMARY_LEASE_EXCLUSIVE_ERROR_MSG
          );
        }
        this.attachVisibilityHandler();
        this.attachWindowUnloadHook();

        this.scheduleClientMetadataAndPrimaryLeaseRefreshes();

        return this.runTransaction(
          'getHighestListenSequenceNumber',
          'readonly',
          txn => this.targetCache.getHighestSequenceNumber(txn)
        );
      })
      .then(highestListenSequenceNumber => {
        this.listenSequence = new ListenSequence(
          highestListenSequenceNumber,
          this.sequenceNumberSyncer
        );
      })
      .then(() => {
        this._started = true;
      })
      .catch(reason => {
        this.simpleDb && this.simpleDb.close();
        return Promise.reject(reason);
      });
  }

  /**
   * Registers a listener that gets called when the primary state of the
   * instance changes. Upon registering, this listener is invoked immediately
   * with the current primary state.
   *
   * PORTING NOTE: This is only used for Web multi-tab.
   */
  setPrimaryStateListener(
    primaryStateListener: PrimaryStateListener
  ): Promise<void> {
    this.primaryStateListener = async primaryState => {
      if (this.started) {
        return primaryStateListener(primaryState);
      }
    };
    return primaryStateListener(this.isPrimary);
  }

  /**
   * Registers a listener that gets called when the database receives a
   * version change event indicating that it has deleted.
   *
   * PORTING NOTE: This is only used for Web multi-tab.
   */
  setDatabaseDeletedListener(
    databaseDeletedListener: () => Promise<void>
  ): void {
    this.simpleDb.setVersionChangeListener(async event => {
      // Check if an attempt is made to delete IndexedDB.
      if (event.newVersion === null) {
        await databaseDeletedListener();
      }
    });
  }

  /**
   * Adjusts the current network state in the client's metadata, potentially
   * affecting the primary lease.
   *
   * PORTING NOTE: This is only used for Web multi-tab.
   */
  setNetworkEnabled(networkEnabled: boolean): void {
    if (this.networkEnabled !== networkEnabled) {
      this.networkEnabled = networkEnabled;
      // Schedule a primary lease refresh for immediate execution. The eventual
      // lease update will be propagated via `primaryStateListener`.
      this.queue.enqueueAndForget(async () => {
        if (this.started) {
          await this.updateClientMetadataAndTryBecomePrimary();
        }
      });
    }
  }

  /**
   * Updates the client metadata in IndexedDb and attempts to either obtain or
   * extend the primary lease for the local client. Asynchronously notifies the
   * primary state listener if the client either newly obtained or released its
   * primary lease.
   */
  private updateClientMetadataAndTryBecomePrimary(): Promise<void> {
    return this.runTransaction(
      'updateClientMetadataAndTryBecomePrimary',
      'readwrite',
      txn => {
        const metadataStore = clientMetadataStore(txn);
        return metadataStore
          .put(
            new DbClientMetadata(
              this.clientId,
              Date.now(),
              this.networkEnabled,
              this.inForeground
            )
          )
          .next(() => {
            if (this.isPrimary) {
              return this.verifyPrimaryLease(txn).next(success => {
                if (!success) {
                  this.isPrimary = false;
                  this.queue.enqueueRetryable(() =>
                    this.primaryStateListener(false)
                  );
                }
              });
            }
          })
          .next(() => this.canActAsPrimary(txn))
          .next(canActAsPrimary => {
            if (this.isPrimary && !canActAsPrimary) {
              return this.releasePrimaryLeaseIfHeld(txn).next(() => false);
            } else if (canActAsPrimary) {
              return this.acquireOrExtendPrimaryLease(txn).next(() => true);
            } else {
              return /* canActAsPrimary= */ false;
            }
          });
      }
    )
      .catch(e => {
        if (isIndexedDbTransactionError(e)) {
          logDebug(LOG_TAG, 'Failed to extend owner lease: ', e);
          // Proceed with the existing state. Any subsequent access to
          // IndexedDB will verify the lease.
          return this.isPrimary;
        }

        if (!this.allowTabSynchronization) {
          throw e;
        }

        logDebug(
          LOG_TAG,
          'Releasing owner lease after error during lease refresh',
          e
        );
        return /* isPrimary= */ false;
      })
      .then(isPrimary => {
        if (this.isPrimary !== isPrimary) {
          this.queue.enqueueRetryable(() =>
            this.primaryStateListener(isPrimary)
          );
        }
        this.isPrimary = isPrimary;
      });
  }

  private verifyPrimaryLease(
    txn: PersistenceTransaction
  ): PersistencePromise<boolean> {
    const store = primaryClientStore(txn);
    return store.get(DbPrimaryClient.key).next(primaryClient => {
      return PersistencePromise.resolve(this.isLocalClient(primaryClient));
    });
  }

  private removeClientMetadata(
    txn: PersistenceTransaction
  ): PersistencePromise<void> {
    const metadataStore = clientMetadataStore(txn);
    return metadataStore.delete(this.clientId);
  }

  /**
   * If the garbage collection threshold has passed, prunes the
   * RemoteDocumentChanges and the ClientMetadata store based on the last update
   * time of all clients.
   */
  private async maybeGarbageCollectMultiClientState(): Promise<void> {
    if (
      this.isPrimary &&
      !this.isWithinAge(this.lastGarbageCollectionTime, MAX_CLIENT_AGE_MS)
    ) {
      this.lastGarbageCollectionTime = Date.now();

      const inactiveClients = await this.runTransaction(
        'maybeGarbageCollectMultiClientState',
        'readwrite-primary',
        txn => {
          const metadataStore = IndexedDbPersistence.getStore<
            DbClientMetadataKey,
            DbClientMetadata
          >(txn, DbClientMetadata.store);

          return metadataStore.loadAll().next(existingClients => {
            const active = this.filterActiveClients(
              existingClients,
              MAX_CLIENT_AGE_MS
            );
            const inactive = existingClients.filter(
              client => active.indexOf(client) === -1
            );

            // Delete metadata for clients that are no longer considered active.
            return PersistencePromise.forEach(
              inactive,
              (inactiveClient: DbClientMetadata) =>
                metadataStore.delete(inactiveClient.clientId)
            ).next(() => inactive);
          });
        }
      ).catch(() => {
        // Ignore primary lease violations or any other type of error. The next
        // primary will run `maybeGarbageCollectMultiClientState()` again.
        // We don't use `ignoreIfPrimaryLeaseLoss()` since we don't want to depend
        // on LocalStore.
        return [];
      });

      // Delete potential leftover entries that may continue to mark the
      // inactive clients as zombied in LocalStorage.
      // Ideally we'd delete the IndexedDb and LocalStorage zombie entries for
      // the client atomically, but we can't. So we opt to delete the IndexedDb
      // entries first to avoid potentially reviving a zombied client.
      if (this.webStorage) {
        for (const inactiveClient of inactiveClients) {
          this.webStorage.removeItem(
            this.zombiedClientLocalStorageKey(inactiveClient.clientId)
          );
        }
      }
    }
  }

  /**
   * Schedules a recurring timer to update the client metadata and to either
   * extend or acquire the primary lease if the client is eligible.
   */
  private scheduleClientMetadataAndPrimaryLeaseRefreshes(): void {
    this.clientMetadataRefresher = this.queue.enqueueAfterDelay(
      TimerId.ClientMetadataRefresh,
      CLIENT_METADATA_REFRESH_INTERVAL_MS,
      () => {
        return this.updateClientMetadataAndTryBecomePrimary()
          .then(() => this.maybeGarbageCollectMultiClientState())
          .then(() => this.scheduleClientMetadataAndPrimaryLeaseRefreshes());
      }
    );
  }

  /** Checks whether `client` is the local client. */
  private isLocalClient(client: DbPrimaryClient | null): boolean {
    return client ? client.ownerId === this.clientId : false;
  }

  /**
   * Evaluate the state of all active clients and determine whether the local
   * client is or can act as the holder of the primary lease. Returns whether
   * the client is eligible for the lease, but does not actually acquire it.
   * May return 'false' even if there is no active leaseholder and another
   * (foreground) client should become leaseholder instead.
   */
  private canActAsPrimary(
    txn: PersistenceTransaction
  ): PersistencePromise<boolean> {
    if (this.forceOwningTab) {
      return PersistencePromise.resolve<boolean>(true);
    }
    const store = primaryClientStore(txn);
    return store
      .get(DbPrimaryClient.key)
      .next(currentPrimary => {
        const currentLeaseIsValid =
          currentPrimary !== null &&
          this.isWithinAge(
            currentPrimary.leaseTimestampMs,
            MAX_PRIMARY_ELIGIBLE_AGE_MS
          ) &&
          !this.isClientZombied(currentPrimary.ownerId);

        // A client is eligible for the primary lease if:
        // - its network is enabled and the client's tab is in the foreground.
        // - its network is enabled and no other client's tab is in the
        //   foreground.
        // - every clients network is disabled and the client's tab is in the
        //   foreground.
        // - every clients network is disabled and no other client's tab is in
        //   the foreground.
        // - the `forceOwningTab` setting was passed in.
        if (currentLeaseIsValid) {
          if (this.isLocalClient(currentPrimary) && this.networkEnabled) {
            return true;
          }

          if (!this.isLocalClient(currentPrimary)) {
            if (!currentPrimary!.allowTabSynchronization) {
              // Fail the `canActAsPrimary` check if the current leaseholder has
              // not opted into multi-tab synchronization. If this happens at
              // client startup, we reject the Promise returned by
              // `enablePersistence()` and the user can continue to use Firestore
              // with in-memory persistence.
              // If this fails during a lease refresh, we will instead block the
              // AsyncQueue from executing further operations. Note that this is
              // acceptable since mixing & matching different `synchronizeTabs`
              // settings is not supported.
              //
              // TODO(b/114226234): Remove this check when `synchronizeTabs` can
              // no longer be turned off.
              throw new FirestoreError(
                Code.FAILED_PRECONDITION,
                PRIMARY_LEASE_EXCLUSIVE_ERROR_MSG
              );
            }

            return false;
          }
        }

        if (this.networkEnabled && this.inForeground) {
          return true;
        }

        return clientMetadataStore(txn)
          .loadAll()
          .next(existingClients => {
            // Process all existing clients and determine whether at least one of
            // them is better suited to obtain the primary lease.
            const preferredCandidate = this.filterActiveClients(
              existingClients,
              MAX_PRIMARY_ELIGIBLE_AGE_MS
            ).find(otherClient => {
              if (this.clientId !== otherClient.clientId) {
                const otherClientHasBetterNetworkState =
                  !this.networkEnabled && otherClient.networkEnabled;
                const otherClientHasBetterVisibility =
                  !this.inForeground && otherClient.inForeground;
                const otherClientHasSameNetworkState =
                  this.networkEnabled === otherClient.networkEnabled;
                if (
                  otherClientHasBetterNetworkState ||
                  (otherClientHasBetterVisibility &&
                    otherClientHasSameNetworkState)
                ) {
                  return true;
                }
              }
              return false;
            });
            return preferredCandidate === undefined;
          });
      })
      .next(canActAsPrimary => {
        if (this.isPrimary !== canActAsPrimary) {
          logDebug(
            LOG_TAG,
            `Client ${
              canActAsPrimary ? 'is' : 'is not'
            } eligible for a primary lease.`
          );
        }
        return canActAsPrimary;
      });
  }

  async shutdown(): Promise<void> {
    // The shutdown() operations are idempotent and can be called even when
    // start() aborted (e.g. because it couldn't acquire the persistence lease).
    this._started = false;

    this.markClientZombied();
    if (this.clientMetadataRefresher) {
      this.clientMetadataRefresher.cancel();
      this.clientMetadataRefresher = null;
    }
    this.detachVisibilityHandler();
    this.detachWindowUnloadHook();
    await this.runTransaction('shutdown', 'readwrite', txn => {
      return this.releasePrimaryLeaseIfHeld(txn).next(() =>
        this.removeClientMetadata(txn)
      );
    }).catch(e => {
      logDebug(LOG_TAG, 'Proceeding with shutdown despite failure: ', e);
    });
    this.simpleDb.close();

    // Remove the entry marking the client as zombied from LocalStorage since
    // we successfully deleted its metadata from IndexedDb.
    this.removeClientZombiedEntry();
  }

  /**
   * Returns clients that are not zombied and have an updateTime within the
   * provided threshold.
   */
  private filterActiveClients(
    clients: DbClientMetadata[],
    activityThresholdMs: number
  ): DbClientMetadata[] {
    return clients.filter(
      client =>
        this.isWithinAge(client.updateTimeMs, activityThresholdMs) &&
        !this.isClientZombied(client.clientId)
    );
  }

  /**
   * Returns the IDs of the clients that are currently active. If multi-tab
   * is not supported, returns an array that only contains the local client's
   * ID.
   *
   * PORTING NOTE: This is only used for Web multi-tab.
   */
  getActiveClients(): Promise<ClientId[]> {
    return this.runTransaction('getActiveClients', 'readonly', txn => {
      return clientMetadataStore(txn)
        .loadAll()
        .next(clients =>
          this.filterActiveClients(clients, MAX_CLIENT_AGE_MS).map(
            clientMetadata => clientMetadata.clientId
          )
        );
    });
  }

  static async clearPersistence(persistenceKey: string): Promise<void> {
    if (!IndexedDbPersistence.isAvailable()) {
      return Promise.resolve();
    }
    const dbName = persistenceKey + IndexedDbPersistence.MAIN_DATABASE;
    await SimpleDb.delete(dbName);
  }

  get started(): boolean {
    return this._started;
  }

  getMutationQueue(user: User): IndexedDbMutationQueue {
    debugAssert(
      this.started,
      'Cannot initialize MutationQueue before persistence is started.'
    );
    return IndexedDbMutationQueue.forUser(
      user,
      this.serializer,
      this.indexManager,
      this.referenceDelegate
    );
  }

  getTargetCache(): IndexedDbTargetCache {
    debugAssert(
      this.started,
      'Cannot initialize TargetCache before persistence is started.'
    );
    return this.targetCache;
  }

  getRemoteDocumentCache(): IndexedDbRemoteDocumentCache {
    debugAssert(
      this.started,
      'Cannot initialize RemoteDocumentCache before persistence is started.'
    );
    return this.remoteDocumentCache;
  }

  getIndexManager(): IndexedDbIndexManager {
    debugAssert(
      this.started,
      'Cannot initialize IndexManager before persistence is started.'
    );
    return this.indexManager;
  }

  getBundleCache(): IndexedDbBundleCache {
    debugAssert(
      this.started,
      'Cannot initialize BundleCache before persistence is started.'
    );
    return this.bundleCache;
  }

  runTransaction<T>(
    action: string,
    mode: PersistenceTransactionMode,
    transactionOperation: (
      transaction: PersistenceTransaction
    ) => PersistencePromise<T>
  ): Promise<T> {
    logDebug(LOG_TAG, 'Starting transaction:', action);

    const simpleDbMode = mode === 'readonly' ? 'readonly' : 'readwrite';

    let persistenceTransaction: PersistenceTransaction;

    // Do all transactions as readwrite against all object stores, since we
    // are the only reader/writer.
    return this.simpleDb
      .runTransaction(simpleDbMode, ALL_STORES, simpleDbTxn => {
        persistenceTransaction = new IndexedDbTransaction(
          simpleDbTxn,
          this.listenSequence
            ? this.listenSequence.next()
            : ListenSequence.INVALID
        );

        if (mode === 'readwrite-primary') {
          // While we merely verify that we have (or can acquire) the lease
          // immediately, we wait to extend the primary lease until after
          // executing transactionOperation(). This ensures that even if the
          // transactionOperation takes a long time, we'll use a recent
          // leaseTimestampMs in the extended (or newly acquired) lease.
          return this.verifyPrimaryLease(persistenceTransaction)
            .next(holdsPrimaryLease => {
              if (holdsPrimaryLease) {
                return /* holdsPrimaryLease= */ true;
              }
              return this.canActAsPrimary(persistenceTransaction);
            })
            .next(holdsPrimaryLease => {
              if (!holdsPrimaryLease) {
                logError(
                  `Failed to obtain primary lease for action '${action}'.`
                );
                this.isPrimary = false;
                this.queue.enqueueRetryable(() =>
                  this.primaryStateListener(false)
                );
                throw new FirestoreError(
                  Code.FAILED_PRECONDITION,
                  PRIMARY_LEASE_LOST_ERROR_MSG
                );
              }
              return transactionOperation(persistenceTransaction);
            })
            .next(result => {
              return this.acquireOrExtendPrimaryLease(
                persistenceTransaction
              ).next(() => result);
            });
        } else {
          return this.verifyAllowTabSynchronization(
            persistenceTransaction
          ).next(() => transactionOperation(persistenceTransaction));
        }
      })
      .then(result => {
        persistenceTransaction.raiseOnCommittedEvent();
        return result;
      });
  }

  /**
   * Verifies that the current tab is the primary leaseholder or alternatively
   * that the leaseholder has opted into multi-tab synchronization.
   */
  // TODO(b/114226234): Remove this check when `synchronizeTabs` can no longer
  // be turned off.
  private verifyAllowTabSynchronization(
    txn: PersistenceTransaction
  ): PersistencePromise<void> {
    const store = primaryClientStore(txn);
    return store.get(DbPrimaryClient.key).next(currentPrimary => {
      const currentLeaseIsValid =
        currentPrimary !== null &&
        this.isWithinAge(
          currentPrimary.leaseTimestampMs,
          MAX_PRIMARY_ELIGIBLE_AGE_MS
        ) &&
        !this.isClientZombied(currentPrimary.ownerId);

      if (currentLeaseIsValid && !this.isLocalClient(currentPrimary)) {
        if (
          !this.forceOwningTab &&
          (!this.allowTabSynchronization ||
            !currentPrimary!.allowTabSynchronization)
        ) {
          throw new FirestoreError(
            Code.FAILED_PRECONDITION,
            PRIMARY_LEASE_EXCLUSIVE_ERROR_MSG
          );
        }
      }
    });
  }

  /**
   * Obtains or extends the new primary lease for the local client. This
   * method does not verify that the client is eligible for this lease.
   */
  private acquireOrExtendPrimaryLease(
    txn: PersistenceTransaction
  ): PersistencePromise<void> {
    const newPrimary = new DbPrimaryClient(
      this.clientId,
      this.allowTabSynchronization,
      Date.now()
    );
    return primaryClientStore(txn).put(DbPrimaryClient.key, newPrimary);
  }

  static isAvailable(): boolean {
    return SimpleDb.isAvailable();
  }

  /**
   * Generates a string used as a prefix when storing data in IndexedDB and
   * LocalStorage.
   */
  static buildStoragePrefix(databaseInfo: DatabaseInfo): string {
    // Use two different prefix formats:
    //
    //   * firestore / persistenceKey / projectID . databaseID / ...
    //   * firestore / persistenceKey / projectID / ...
    //
    // projectIDs are DNS-compatible names and cannot contain dots
    // so there's no danger of collisions.
    let database = databaseInfo.databaseId.projectId;
    if (!databaseInfo.databaseId.isDefaultDatabase) {
      database += '.' + databaseInfo.databaseId.database;
    }

    return 'firestore/' + databaseInfo.persistenceKey + '/' + database + '/';
  }

  /** Checks the primary lease and removes it if we are the current primary. */
  private releasePrimaryLeaseIfHeld(
    txn: PersistenceTransaction
  ): PersistencePromise<void> {
    const store = primaryClientStore(txn);
    return store.get(DbPrimaryClient.key).next(primaryClient => {
      if (this.isLocalClient(primaryClient)) {
        logDebug(LOG_TAG, 'Releasing primary lease.');
        return store.delete(DbPrimaryClient.key);
      } else {
        return PersistencePromise.resolve();
      }
    });
  }

  /** Verifies that `updateTimeMs` is within `maxAgeMs`. */
  private isWithinAge(updateTimeMs: number, maxAgeMs: number): boolean {
    const now = Date.now();
    const minAcceptable = now - maxAgeMs;
    const maxAcceptable = now;
    if (updateTimeMs < minAcceptable) {
      return false;
    } else if (updateTimeMs > maxAcceptable) {
      logError(
        `Detected an update time that is in the future: ${updateTimeMs} > ${maxAcceptable}`
      );
      return false;
    }

    return true;
  }

  private attachVisibilityHandler(): void {
    if (
      this.document !== null &&
      typeof this.document.addEventListener === 'function'
    ) {
      this.documentVisibilityHandler = () => {
        this.queue.enqueueAndForget(() => {
          this.inForeground = this.document!.visibilityState === 'visible';
          return this.updateClientMetadataAndTryBecomePrimary();
        });
      };

      this.document.addEventListener(
        'visibilitychange',
        this.documentVisibilityHandler
      );

      this.inForeground = this.document.visibilityState === 'visible';
    }
  }

  private detachVisibilityHandler(): void {
    if (this.documentVisibilityHandler) {
      debugAssert(
        this.document !== null &&
          typeof this.document.addEventListener === 'function',
        "Expected 'document.addEventListener' to be a function"
      );
      this.document.removeEventListener(
        'visibilitychange',
        this.documentVisibilityHandler
      );
      this.documentVisibilityHandler = null;
    }
  }

  /**
   * Attaches a window.unload handler that will synchronously write our
   * clientId to a "zombie client id" location in LocalStorage. This can be used
   * by tabs trying to acquire the primary lease to determine that the lease
   * is no longer valid even if the timestamp is recent. This is particularly
   * important for the refresh case (so the tab correctly re-acquires the
   * primary lease). LocalStorage is used for this rather than IndexedDb because
   * it is a synchronous API and so can be used reliably from  an unload
   * handler.
   */
  private attachWindowUnloadHook(): void {
    if (typeof this.window?.addEventListener === 'function') {
      this.windowUnloadHandler = () => {
        // Note: In theory, this should be scheduled on the AsyncQueue since it
        // accesses internal state. We execute this code directly during shutdown
        // to make sure it gets a chance to run.
        this.markClientZombied();

        this.queue.enqueueAndForget(() => {
          // Attempt graceful shutdown (including releasing our primary lease),
          // but there's no guarantee it will complete.
          return this.shutdown();
        });
      };
      this.window.addEventListener('unload', this.windowUnloadHandler);
    }
  }

  private detachWindowUnloadHook(): void {
    if (this.windowUnloadHandler) {
      debugAssert(
        typeof this.window?.removeEventListener === 'function',
        "Expected 'window.removeEventListener' to be a function"
      );
      this.window!.removeEventListener('unload', this.windowUnloadHandler);
      this.windowUnloadHandler = null;
    }
  }

  /**
   * Returns whether a client is "zombied" based on its LocalStorage entry.
   * Clients become zombied when their tab closes without running all of the
   * cleanup logic in `shutdown()`.
   */
  private isClientZombied(clientId: ClientId): boolean {
    try {
      const isZombied =
        this.webStorage?.getItem(
          this.zombiedClientLocalStorageKey(clientId)
        ) !== null;
      logDebug(
        LOG_TAG,
        `Client '${clientId}' ${
          isZombied ? 'is' : 'is not'
        } zombied in LocalStorage`
      );
      return isZombied;
    } catch (e) {
      // Gracefully handle if LocalStorage isn't working.
      logError(LOG_TAG, 'Failed to get zombied client id.', e);
      return false;
    }
  }

  /**
   * Record client as zombied (a client that had its tab closed). Zombied
   * clients are ignored during primary tab selection.
   */
  private markClientZombied(): void {
    if (!this.webStorage) {
      return;
    }
    try {
      this.webStorage.setItem(
        this.zombiedClientLocalStorageKey(this.clientId),
        String(Date.now())
      );
    } catch (e) {
      // Gracefully handle if LocalStorage isn't available / working.
      logError('Failed to set zombie client id.', e);
    }
  }

  /** Removes the zombied client entry if it exists. */
  private removeClientZombiedEntry(): void {
    if (!this.webStorage) {
      return;
    }
    try {
      this.webStorage.removeItem(
        this.zombiedClientLocalStorageKey(this.clientId)
      );
    } catch (e) {
      // Ignore
    }
  }

  private zombiedClientLocalStorageKey(clientId: ClientId): string {
    return `${ZOMBIED_CLIENTS_KEY_PREFIX}_${this.persistenceKey}_${clientId}`;
  }
}

/**
 * Helper to get a typed SimpleDbStore for the primary client object store.
 */
function primaryClientStore(
  txn: PersistenceTransaction
): SimpleDbStore<DbPrimaryClientKey, DbPrimaryClient> {
  return IndexedDbPersistence.getStore<DbPrimaryClientKey, DbPrimaryClient>(
    txn,
    DbPrimaryClient.store
  );
}

/**
 * Helper to get a typed SimpleDbStore for the client metadata object store.
 */
function clientMetadataStore(
  txn: PersistenceTransaction
): SimpleDbStore<DbClientMetadataKey, DbClientMetadata> {
  return IndexedDbPersistence.getStore<DbClientMetadataKey, DbClientMetadata>(
    txn,
    DbClientMetadata.store
  );
}

/** Provides LRU functionality for IndexedDB persistence. */
export class IndexedDbLruDelegate implements ReferenceDelegate, LruDelegate {
  readonly garbageCollector: LruGarbageCollector;

  constructor(private readonly db: IndexedDbPersistence, params: LruParams) {
    this.garbageCollector = new LruGarbageCollector(this, params);
  }

  getSequenceNumberCount(
    txn: PersistenceTransaction
  ): PersistencePromise<number> {
    const docCountPromise = this.orphanedDocumentCount(txn);
    const targetCountPromise = this.db.getTargetCache().getTargetCount(txn);
    return targetCountPromise.next(targetCount =>
      docCountPromise.next(docCount => targetCount + docCount)
    );
  }

  private orphanedDocumentCount(
    txn: PersistenceTransaction
  ): PersistencePromise<number> {
    let orphanedCount = 0;
    return this.forEachOrphanedDocumentSequenceNumber(txn, _ => {
      orphanedCount++;
    }).next(() => orphanedCount);
  }

  forEachTarget(
    txn: PersistenceTransaction,
    f: (q: TargetData) => void
  ): PersistencePromise<void> {
    return this.db.getTargetCache().forEachTarget(txn, f);
  }

  forEachOrphanedDocumentSequenceNumber(
    txn: PersistenceTransaction,
    f: (sequenceNumber: ListenSequenceNumber) => void
  ): PersistencePromise<void> {
    return this.forEachOrphanedDocument(txn, (docKey, sequenceNumber) =>
      f(sequenceNumber)
    );
  }

  addReference(
    txn: PersistenceTransaction,
    targetId: TargetId,
    key: DocumentKey
  ): PersistencePromise<void> {
    return writeSentinelKey(txn, key);
  }

  removeReference(
    txn: PersistenceTransaction,
    targetId: TargetId,
    key: DocumentKey
  ): PersistencePromise<void> {
    return writeSentinelKey(txn, key);
  }

  removeTargets(
    txn: PersistenceTransaction,
    upperBound: ListenSequenceNumber,
    activeTargetIds: ActiveTargets
  ): PersistencePromise<number> {
    return this.db
      .getTargetCache()
      .removeTargets(txn, upperBound, activeTargetIds);
  }

  markPotentiallyOrphaned(
    txn: PersistenceTransaction,
    key: DocumentKey
  ): PersistencePromise<void> {
    return writeSentinelKey(txn, key);
  }

  /**
   * Returns true if anything would prevent this document from being garbage
   * collected, given that the document in question is not present in any
   * targets and has a sequence number less than or equal to the upper bound for
   * the collection run.
   */
  private isPinned(
    txn: PersistenceTransaction,
    docKey: DocumentKey
  ): PersistencePromise<boolean> {
    return mutationQueuesContainKey(txn, docKey);
  }

  removeOrphanedDocuments(
    txn: PersistenceTransaction,
    upperBound: ListenSequenceNumber
  ): PersistencePromise<number> {
    const documentCache = this.db.getRemoteDocumentCache();
    const changeBuffer = documentCache.newChangeBuffer();

    const promises: Array<PersistencePromise<void>> = [];
    let documentCount = 0;

    const iteration = this.forEachOrphanedDocument(
      txn,
      (docKey, sequenceNumber) => {
        if (sequenceNumber <= upperBound) {
          const p = this.isPinned(txn, docKey).next(isPinned => {
            if (!isPinned) {
              documentCount++;
              // Our size accounting requires us to read all documents before
              // removing them.
              return changeBuffer.getEntry(txn, docKey).next(() => {
                changeBuffer.removeEntry(docKey);
                return documentTargetStore(txn).delete(sentinelKey(docKey));
              });
            }
          });
          promises.push(p);
        }
      }
    );

    return iteration
      .next(() => PersistencePromise.waitFor(promises))
      .next(() => changeBuffer.apply(txn))
      .next(() => documentCount);
  }

  removeTarget(
    txn: PersistenceTransaction,
    targetData: TargetData
  ): PersistencePromise<void> {
    const updated = targetData.withSequenceNumber(txn.currentSequenceNumber);
    return this.db.getTargetCache().updateTargetData(txn, updated);
  }

  updateLimboDocument(
    txn: PersistenceTransaction,
    key: DocumentKey
  ): PersistencePromise<void> {
    return writeSentinelKey(txn, key);
  }

  /**
   * Call provided function for each document in the cache that is 'orphaned'. Orphaned
   * means not a part of any target, so the only entry in the target-document index for
   * that document will be the sentinel row (targetId 0), which will also have the sequence
   * number for the last time the document was accessed.
   */
  private forEachOrphanedDocument(
    txn: PersistenceTransaction,
    f: (docKey: DocumentKey, sequenceNumber: ListenSequenceNumber) => void
  ): PersistencePromise<void> {
    const store = documentTargetStore(txn);
    let nextToReport: ListenSequenceNumber = ListenSequence.INVALID;
    let nextPath: EncodedResourcePath;
    return store
      .iterate(
        {
          index: DbTargetDocument.documentTargetsIndex
        },
        ([targetId, docKey], { path, sequenceNumber }) => {
          if (targetId === 0) {
            // if nextToReport is valid, report it, this is a new key so the
            // last one must not be a member of any targets.
            if (nextToReport !== ListenSequence.INVALID) {
              f(new DocumentKey(decodeResourcePath(nextPath)), nextToReport);
            }
            // set nextToReport to be this sequence number. It's the next one we
            // might report, if we don't find any targets for this document.
            // Note that the sequence number must be defined when the targetId
            // is 0.
            nextToReport = sequenceNumber!;
            nextPath = path;
          } else {
            // set nextToReport to be invalid, we know we don't need to report
            // this one since we found a target for it.
            nextToReport = ListenSequence.INVALID;
          }
        }
      )
      .next(() => {
        // Since we report sequence numbers after getting to the next key, we
        // need to check if the last key we iterated over was an orphaned
        // document and report it.
        if (nextToReport !== ListenSequence.INVALID) {
          f(new DocumentKey(decodeResourcePath(nextPath)), nextToReport);
        }
      });
  }

  getCacheSize(txn: PersistenceTransaction): PersistencePromise<number> {
    return this.db.getRemoteDocumentCache().getSize(txn);
  }
}

function sentinelKey(key: DocumentKey): [TargetId, EncodedResourcePath] {
  return [0, encodeResourcePath(key.path)];
}

/**
 * @return A value suitable for writing a sentinel row in the target-document
 * store.
 */
function sentinelRow(
  key: DocumentKey,
  sequenceNumber: ListenSequenceNumber
): DbTargetDocument {
  return new DbTargetDocument(0, encodeResourcePath(key.path), sequenceNumber);
}

function writeSentinelKey(
  txn: PersistenceTransaction,
  key: DocumentKey
): PersistencePromise<void> {
  return documentTargetStore(txn).put(
    sentinelRow(key, txn.currentSequenceNumber)
  );
}<|MERGE_RESOLUTION|>--- conflicted
+++ resolved
@@ -226,11 +226,7 @@
   private readonly indexManager: IndexedDbIndexManager;
   private readonly remoteDocumentCache: IndexedDbRemoteDocumentCache;
   private readonly bundleCache: IndexedDbBundleCache;
-<<<<<<< HEAD
-  private readonly webStorage: Storage;
-=======
   private readonly webStorage: Storage | null;
->>>>>>> 2e73801a
   readonly referenceDelegate: IndexedDbLruDelegate;
 
   constructor(
@@ -275,12 +271,7 @@
       this.indexManager
     );
     this.bundleCache = new IndexedDbBundleCache(this.serializer);
-<<<<<<< HEAD
-    if (platform.window && platform.window.localStorage) {
-      this.window = platform.window;
-=======
     if (this.window && this.window.localStorage) {
->>>>>>> 2e73801a
       this.webStorage = this.window.localStorage;
     } else {
       this.webStorage = null;
